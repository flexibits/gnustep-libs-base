--- conflicted
+++ resolved
@@ -13,19 +13,12 @@
   PASS(progress != nil,
     "[NSProgress initWithParent:userInfo:] returns instance");
   
-<<<<<<< HEAD
-  PASS_EQUAL([progress userInfo], dict, "[NSProgress userInfo] returns correct user info");
-  
-  [progress setUserInfoObject:@"new value" forKey:@"key"];
-  PASS_EQUAL([[[progress userInfo] objectForKey:@"key"] UTF8String], "new value", "[NSProgress setUserInfoObject:forKey:] updates user info");
-=======
   PASS_EQUAL([progress userInfo], dict,
     "[NSProgress userInfo] returns correct user info");
   
   [progress setUserInfoObject:@"new value" forKey:@"key"];
   PASS_EQUAL([[progress userInfo] objectForKey:@"key"], @"new value",
     "[NSProgress setUserInfoObject:forKey:] updates user info");
->>>>>>> 34fca15d
   
   progress = [NSProgress discreteProgressWithTotalUnitCount:100];
   PASS(progress != nil,
