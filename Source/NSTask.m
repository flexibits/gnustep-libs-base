/** Implementation for NSTask for GNUStep
   Copyright (C) 1998,1999 Free Software Foundation, Inc.

   Written by:  Richard Frith-Macdonald <richard@brainstorm.co.uk>
   Date: 1998

   This file is part of the GNUstep Base Library.

   This library is free software; you can redistribute it and/or
   modify it under the terms of the GNU Lesser General Public
   License as published by the Free Software Foundation; either
   version 2 of the License, or (at your option) any later version.

   This library is distributed in the hope that it will be useful,
   but WITHOUT ANY WARRANTY; without even the implied warranty of
   MERCHANTABILITY or FITNESS FOR A PARTICULAR PURPOSE.  See the GNU
   Lesser General Public License for more details.

   You should have received a copy of the GNU Lesser General Public
   License along with this library; if not, write to the Free
   Software Foundation, Inc., 51 Franklin Street, Fifth Floor,
   Boston, MA 02110 USA.

   <title>NSTask class reference</title>
   $Date$ $Revision$
   */

#import "common.h"
#define	EXPOSE_NSTask_IVARS	1
#import "Foundation/NSAutoreleasePool.h"
#import "Foundation/NSCharacterSet.h"
#import "Foundation/NSData.h"
#import "Foundation/NSDate.h"
#import "Foundation/NSEnumerator.h"
#import "Foundation/NSException.h"
#import "Foundation/NSFileHandle.h"
#import "Foundation/NSFileManager.h"
#import "Foundation/NSMapTable.h"
#import "Foundation/NSProcessInfo.h"
#import "Foundation/NSRunLoop.h"
#import "Foundation/NSLock.h"
#import "Foundation/NSNotification.h"
#import "Foundation/NSNotificationQueue.h"
#import "Foundation/NSTask.h"
#import "Foundation/NSThread.h"
#import "Foundation/NSTimer.h"
#import "Foundation/NSURL.h"
#import "GNUstepBase/NSString+GNUstepBase.h"
#import "GNUstepBase/NSTask+GNUstepBase.h"
#import "GSPrivate.h"

#include <sys/types.h>
#if defined(__FreeBSD__) || defined(__OpenBSD__)
#include <fcntl.h>
#endif


#ifdef HAVE_WINDOWS_H
#  include <windows.h>
#endif

#if	defined(HAVE_SYS_SIGNAL_H)
#  include <sys/signal.h>
#elif	defined(HAVE_SIGNAL_H)
#  include <signal.h>
#endif

#if	defined(HAVE_SYS_FILE_H)
#  include	<sys/file.h>
#endif

#if	defined(HAVE_SYS_FCNTL_H)
#  include <sys/fcntl.h>
#elif	defined(HAVE_FCNTL_H)
#  include <fcntl.h>
#endif

#ifdef	HAVE_SYS_IOCTL_H
#include <sys/ioctl.h>
#endif
#ifdef	HAVE_SYS_WAIT_H
#include <sys/wait.h>
#endif
#ifdef	HAVE_SYS_PARAM_H
#include <sys/param.h>
#endif


/*
 *	If we are on a streams based system, we need to include stropts.h
 *	for definitions needed to set up slave pseudo-terminal stream.
 */
#ifdef	HAVE_SYS_STROPTS_H
#include <sys/stropts.h>
#endif

/*
 *	If we don't have NOFILE, default to 2048 open descriptors.
 */
#ifndef	NOFILE
#define	NOFILE	2048
#endif


static NSRecursiveLock  *tasksLock = nil;
static NSMapTable       *activeTasks = 0;

static BOOL	hadChildSignal = NO;
static void handleSignal(int sig)
{
  hadChildSignal = YES;
#ifndef _WIN32
  signal(SIGCHLD, handleSignal);
#endif
}

#ifdef _WIN32
/* We use exit code 10 to denote a process termination.
 * Windows does nt have an exit code to denote termination this way.
 */
#define WIN_SIGNALLED   10
@interface NSConcreteWindowsTask : NSTask
{
@public
  PROCESS_INFORMATION	procInfo;
  HANDLE		wThread;
}
@end
#define NSConcreteTask NSConcreteWindowsTask
#else
@interface NSConcreteUnixTask : NSTask
{
  char	slave_name[32];
  BOOL	_usePseudoTerminal;
}
@end
#define NSConcreteTask NSConcreteUnixTask

static int
pty_master(char* name, int len)
{
  int	master;

  /*
   *	If we have grantpt(), assume we are using sysv-style pseudo-terminals,
   *	otherwise assume bsd style.
   */
#ifdef	HAVE_GRANTPT
  master = open("/dev/ptmx", O_RDWR);
  if (master >= 0)
    {
      const char	*slave;

      grantpt(master);                   /* Change permission of slave.  */
      unlockpt(master);                  /* Unlock slave.        */
      slave = (const char*)ptsname(master);
      if (slave == 0 || strlen(slave) >= len)
	{
	  close(master);
	  master = -1;
	}
      else
	{
	  strncpy(name, (char*)slave, len);
	}
    }
  else
#endif
    {
      const char	*groups = "pqrstuvwxyzPQRSTUVWXYZ";

      master = -1;
      if (len > 10)
        {
	  strncpy(name, "/dev/ptyXX", len);
	  while (master < 0 && *groups != '\0')
	    {
	      int	i;

	      name[8] = *groups++;
	      for (i = 0; i < 16; i++)
	        {
		  name[9] = "0123456789abcdef"[i];
		  master = open(name, O_RDWR);
		  if (master >= 0)
		    {
		      name[5] = 't';
		      break;
		    }
		}
	    }
	}
    }
  return master;
}

static int
pty_slave(const char* name)
{
  int	slave;

  slave = open(name, O_RDWR);
#ifdef	HAVE_SYS_STROPTS_H
#ifdef	HAVE_PTS_STREAM_MODULES
  if (slave >= 0 && isastream(slave))
    {
      if (ioctl(slave, I_PUSH, "ptem") < 0)
	{
	  perror("unable to push 'ptem' streams module");
	}
      else if (ioctl(slave, I_PUSH, "ldterm") < 0)
	{
	  perror("unable to push 'ldterm' streams module");
	}
    }
#endif
#endif
  return slave;
}

#endif

@interface NSTask (Private)
- (NSString *) _fullLaunchPath;
- (void) _collectChild;
- (void) _notifyOfTermination;
- (void) _terminatedChild: (int)status reason: (NSTaskTerminationReason)reason;
@end


/**
 * The NSTask class provides a mechanism to run separate tasks
 * under (limited) control of your program.
 */
@implementation NSTask

+ (id) allocWithZone: (NSZone*)zone
{
  NSTask *task;

  if (self == [NSTask class])
    task = (NSTask *)NSAllocateObject([NSConcreteTask class], 0, zone);
  else
    task = (NSTask *)NSAllocateObject(self, 0, zone);
  return task;
}

+ (void) initialize
{
  if (self == [NSTask class])
    {
      [gnustep_global_lock lock];
      if (tasksLock == nil)
        {
          tasksLock = [NSRecursiveLock new];
          [[NSObject leakAt: &tasksLock] release];
	  /* The activeTasks map contains the NSTask objects corresponding
	   * to running subtasks, and retains them until the subprocess
	   * actually terminates.
	   * The previous implementation stored non-retained objects and
	   * the -finalize method removed them from the table, but this
	   * caused a thread safety issue even though table access was
	   * lock protected:
	   * If thread t1 releases the task at the same time that the subtask
	   * dies and is 'reaped' by t2, then there is a window such
	   * that t1 can enter -dealloc while t2 is dealing with
	   * subprocess termination notification.
	   * So t1 completes deallocation while t2 performs
	   * the notification, and then t2 tries to release the object...
	   * t1: enter dealloc
	   * t2: lookup task in activeTasks and retain/autorelease it
	   * t2: create NSNotification (retaining task)
	   * t2: post notification
	   * t1: remove task from activeTasks
	   * t1: release memory occupied by task object.
	   * t2: complete notification ... attempt to release task object
	   * but it's already deallocated.
	   */
          activeTasks = NSCreateMapTable(NSIntegerMapKeyCallBacks,
                NSObjectMapValueCallBacks, 0);
          [[NSObject leakAt: &activeTasks] release];
        }
      [gnustep_global_lock unlock];

#ifndef _WIN32
      signal(SIGCHLD, handleSignal);
#endif
    }
}

/**
 * Creates and launches a task, returning an autoreleased task object.
 * Supplies the path to the executable and an array of argument.
 * The task inherits the parents environment and I/O.
 */
+ (NSTask*) launchedTaskWithLaunchPath: (NSString*)path
			     arguments: (NSArray*)args
{
  NSTask*	task = [NSTask new];

  [task setLaunchPath: path];
  [task setArguments: args];
  [task launch];
  return AUTORELEASE(task);
}

- (void) finalize
{
  return;
}

- (void) dealloc
{
  [self finalize];
  RELEASE(_arguments);
  RELEASE(_environment);
  RELEASE(_launchPath);
  RELEASE(_currentDirectoryPath);
  RELEASE(_standardError);
  RELEASE(_standardInput);
  RELEASE(_standardOutput);
  RELEASE(_launchingThread);
  [super dealloc];
}

/**
 * Returns the arguments set for the task.
 */
- (NSArray*) arguments
{
  return _arguments;
}

/**
 * Returns the working directory set for the task.
 */
- (NSString*) currentDirectoryPath
{
  if (_currentDirectoryPath == nil)
    {
      [self setCurrentDirectoryPath:
		[[NSFileManager defaultManager] currentDirectoryPath]];
    }
  return _currentDirectoryPath;
}

/**
 * Returns the environment set for the task.
 */
- (NSDictionary*) environment
{
  if (_environment == nil)
    {
      [self setEnvironment: [[NSProcessInfo processInfo] environment]];
    }
  return _environment;
}

/**
 * Sends an interrupt signal to the receiver and any subtasks.<br />
 * If the task has not been launched, raises an
 * NSInvalidArgumentException.<br />
 * Has no effect on a task that has already terminated.<br />
 * This is rather like the terminate method, but the child
 * process may not choose to terminate in response to an interrupt.
 */
- (void) interrupt
{
  if (_hasLaunched == NO)
    {
      [NSException raise: NSInvalidArgumentException
                  format: @"NSTask - task has not yet launched"];
    }
  if (_hasTerminated)
    {
      return;
    }

#ifndef _WIN32
#ifdef	HAVE_KILLPG
  killpg(_taskId, SIGINT);
#else
  kill(-_taskId, SIGINT);
#endif
#endif
}

/**
 * Checks to see if the task is currently running.
 */
- (BOOL) isRunning
{
  if (_hasLaunched == NO)
    {
      return NO;
    }
  if (_hasCollected == NO)
    {
      [self _collectChild];
    }
  if (_hasTerminated == YES)
    {
      return NO;
    }
  return YES;
}

/**
 * Launches the task.<br />
 * Raises an NSInvalidArgumentException if the launch path is not
 * set or if the subtask cannot be started for some reason
 * (eg. the executable does not exist or the task has already been launched).
 * The actual launching is done in a concrete subclass; this method just
 * takes care of actions common to all subclasses.
 */
- (void) launch
{
<<<<<<< HEAD
  NSError *error = nil;
  BOOL success = [self launchAndReturnError: &error];

  if (success == NO)
    {
      if (error != nil)
        {
          NSException *ex =
            [NSException exceptionWithName: NSInvalidArgumentException
                                    reason: 
        }
=======
  NSError	*e;

  if (NO == [self launchAndReturnError: &e])
    {
      [NSException raise: NSInvalidArgumentException
		  format: @"%@", e ? e : @"Unable to launch"];
>>>>>>> 2ffa8c1c
    }
}

/**
 * Returns the launch path set for the task.
 */
- (NSString*) launchPath
{
  return _launchPath;
}

/**
 * Returns the number identifying the child process on this system.
 */
- (int) processIdentifier
{
  return _taskId;
}

/**
 * Sends a cont signal to the receiver and any subtasks.<br />
 * If the task has not been launched, raises an
 * NSInvalidArgumentException.<br />
 */
- (BOOL) resume
{
  if (_hasLaunched == NO)
    {
      [NSException raise: NSInvalidArgumentException
                  format: @"NSTask - task has not yet launched"];
    }
#ifndef _WIN32
#ifdef	HAVE_KILLPG
  killpg(_taskId, SIGCONT);
#else
  kill(-_taskId, SIGCONT);
#endif
#endif
  return YES;
}

/**
 * Sets an array of arguments to be supplied to the task when it
 * is launched.  The default is an empty array.  This method cannot
 * be used after a task is launched ...
 * it raises an NSInvalidArgumentException.
 */
- (void) setArguments: (NSArray*)args
{
  if (_hasLaunched)
    {
      [NSException raise: NSInvalidArgumentException
                  format: @"NSTask - task has been launched"];
    }
  ASSIGN(_arguments, args);
}

/**
 * Sets the home directory in which the task is to be run.
 * The default is the parent processes directory.
 * This method cannot be used after a task is launched ...
 * it raises an NSInvalidArgumentException.
 */
- (void) setCurrentDirectoryPath: (NSString*)path
{
  if (_hasLaunched)
    {
      [NSException raise: NSInvalidArgumentException
                  format: @"NSTask - task has been launched"];
    }
  ASSIGN(_currentDirectoryPath, path);
}

/**
 * Sets the environment variables for the task to be run.
 * The default is the parent processes environment.
 * This method cannot be used after a task is launched ...
 * it raises an NSInvalidArgumentException.
 */
- (void) setEnvironment: (NSDictionary*)env
{
  if (_hasLaunched)
    {
      [NSException raise: NSInvalidArgumentException
                  format: @"NSTask - task has been launched"];
    }
  ASSIGN(_environment, env);
}

/**
 * Sets the path to the executable file to be run.
 * There is no default for this - you must set the launch path.
 * This method cannot be used after a task is launched ...
 * it raises an NSInvalidArgumentException.
 */
- (void) setLaunchPath: (NSString*)path
{
  if (_hasLaunched)
    {
      [NSException raise: NSInvalidArgumentException
                  format: @"NSTask - task has been launched"];
    }
  ASSIGN(_launchPath, path);
}

/**
 * Sets the standard error stream for the task.<br />
 * This is normally a writable NSFileHandle object.
 * If this is an NSPipe, the write end of the pipe is
 * automatically closed on launching.<br />
 * The default behavior is to inherit the parent processes
 * stderr output.<br />
 * This method cannot be used after a task is launched ...
 * it raises an NSInvalidArgumentException.
 */
- (void) setStandardError: (id)hdl
{
  if (_hasLaunched)
    {
      [NSException raise: NSInvalidArgumentException
                  format: @"NSTask - task has been launched"];
    }
  NSAssert(hdl != nil && ([hdl isKindOfClass: [NSFileHandle class]] ||
    [hdl isKindOfClass: [NSPipe class]]), NSInvalidArgumentException);
  ASSIGN(_standardError, hdl);
}

/**
 * Sets the standard input stream for the task.<br />
 * This is normally a readable NSFileHandle object.
 * If this is an NSPipe, the read end of the pipe is
 * automatically closed on launching.<br />
 * The default behavior is to inherit the parent processes
 * stdin stream.<br />
 * This method cannot be used after a task is launched ...
 * it raises an NSInvalidArgumentException.
 */
- (void) setStandardInput: (id)hdl
{
  if (_hasLaunched)
    {
      [NSException raise: NSInvalidArgumentException
                  format: @"NSTask - task has been launched"];
    }
  NSAssert(hdl != nil && ([hdl isKindOfClass: [NSFileHandle class]] ||
    [hdl isKindOfClass: [NSPipe class]]), NSInvalidArgumentException);
  ASSIGN(_standardInput, hdl);
}

/**
 * Sets the standard output stream for the task.<br />
 * This is normally a writable NSFileHandle object.
 * If this is an NSPipe, the write end of the pipe is
 * automatically closed on launching.<br />
 * The default behavior is to inherit the parent processes
 * stdout stream.<br />
 * This method cannot be used after a task is launched ...
 * it raises an NSInvalidArgumentException.
 */
- (void) setStandardOutput: (id)hdl
{
  if (_hasLaunched)
    {
      [NSException raise: NSInvalidArgumentException
                  format: @"NSTask - task has been launched"];
    }
  NSAssert(hdl != nil && ([hdl isKindOfClass: [NSFileHandle class]] ||
    [hdl isKindOfClass: [NSPipe class]]), NSInvalidArgumentException);
  ASSIGN(_standardOutput, hdl);
}

/**
 * Returns the standard error stream for the task - an NSFileHandle
 * unless an NSPipe was passed to -setStandardError:
 */
- (id) standardError
{
  if (_standardError == nil)
    {
      [self setStandardError: [NSFileHandle fileHandleWithStandardError]];
    }
  return _standardError;
}

/**
 * Returns the standard input stream for the task - an NSFileHandle
 * unless an NSPipe was passed to -setStandardInput:
 */
- (id) standardInput
{
  if (_standardInput == nil)
    {
      [self setStandardInput: [NSFileHandle fileHandleWithStandardInput]];
    }
  return _standardInput;
}

/**
 * Returns the standard output stream for the task - an NSFileHandle
 * unless an NSPipe was passed to -setStandardOutput:
 */
- (id) standardOutput
{
  if (_standardOutput == nil)
    {
      [self setStandardOutput: [NSFileHandle fileHandleWithStandardOutput]];
    }
  return _standardOutput;
}

/**
 * Sends a stop signal to the receiver and any subtasks.<br />
 * If the task has not been launched, raises an
 * NSInvalidArgumentException.<br />
 */
- (BOOL) suspend
{
  if (_hasLaunched == NO)
    {
      [NSException raise: NSInvalidArgumentException
                  format: @"NSTask - task has not yet launched"];
    }
#ifndef _WIN32
#ifdef	HAVE_KILLPG
  killpg(_taskId, SIGSTOP);
#else
  kill(-_taskId, SIGSTOP);
#endif
#endif
  return YES;
}

/**
 * Sends a terminate signal to the receiver and any subtasks.<br />
 * If the task has not been launched, raises an
 * <code>NSInvalidArgumentException</code>.<br />
 * Has no effect on a task that has already terminated.<br />
 * When a task terminates, either due to this method being called,
 * or normal termination, an <code>NSTaskDidTerminateNotification</code> is
 * posted.
 */
- (void) terminate
{
  if (_hasLaunched == NO)
    {
      [NSException raise: NSInvalidArgumentException
                  format: @"NSTask - task has not yet launched"];
    }
  if (_hasTerminated)
    {
      return;
    }

  _hasTerminated = YES;
#ifndef _WIN32
#ifdef	HAVE_KILLPG
  killpg(_taskId, SIGTERM);
#else
  kill(-_taskId, SIGTERM);
#endif
#endif
}

/**
 * Returns the termination reason of the task.<br />
 * If the task has not completed running, raises an
 * NSInvalidArgumentException.
 */
- (NSTaskTerminationReason) terminationReason
{
  if (_hasLaunched == NO)
    {
      [NSException raise: NSInvalidArgumentException
                  format: @"NSTask - task has not yet launched"];
    }
  if (_hasCollected == NO)
    {
      [self _collectChild];
    }
  if (_hasTerminated == NO)
    {
      [NSException raise: NSInvalidArgumentException
                  format: @"NSTask - task has not yet terminated"];
    }
  return _terminationReason;
}

/**
 * Returns the termination status of the task.<br />
 * If the task has not completed running, raises an
 * NSInvalidArgumentException.
 */
- (int) terminationStatus
{
  if (_hasLaunched == NO)
    {
      [NSException raise: NSInvalidArgumentException
                  format: @"NSTask - task has not yet launched"];
    }
  if (_hasCollected == NO)
    {
      [self _collectChild];
    }
  if (_hasTerminated == NO)
    {
      [NSException raise: NSInvalidArgumentException
                  format: @"NSTask - task has not yet terminated"];
    }
  return _terminationStatus;
}

/**
 * If the system supports it, this method sets the standard
 * input, output, and error streams to a pseudo-terminal so
 * that, when launched, the child task will act as if it was
 * running interactively on a terminal.  The file handles
 * can then be used to communicate with the child.<br />
 * This method cannot be used after a task is launched ...
 * it raises an NSInvalidArgumentException.<br />
 * The standard input, output and error streams cannot be
 * changed after calling this method.<br />
 * The method returns YES on success, NO on failure.
 */
- (BOOL) usePseudoTerminal
{
  return NO;
}

/**
 * Returns a validated launch path or nil.<br />
 * Allows for the GNUstep host/operating system, and library combination
 * subdirectories in a path, appending them as necessary to try to locate
 * the actual binary to be used.<br />
 * Checks that the binary file exists and is executable.<br />
 * Even tries searching the directories in the PATH environment variable
 * to locate a binary if the original launch path set was not absolute.
 */
- (NSString*) validatedLaunchPath
{
  NSString	*libs;
  NSString	*target_dir;
  NSString	*prog;
  NSString	*lpath;
  NSString	*base_path;
  NSString	*arch_path;
  NSString	*full_path;

  if (_launchPath == nil)
    {
      return nil;
    }

  libs = [NSBundle _library_combo];
  target_dir = [NSBundle _gnustep_target_dir];

  /*
   *	Set lpath to the actual path to use for the executable.
   *	First choice - base_path/architecture/library_combo/prog.
   *	Second choice - base_path/architecture/prog.
   *	Third choice - base_path/prog.
   *	Otherwise - try using PATH environment variable if possible.
   */
  prog = [_launchPath lastPathComponent];
  base_path = [_launchPath stringByDeletingLastPathComponent];
  if ([[base_path lastPathComponent] isEqualToString: libs] == YES)
    base_path = [base_path stringByDeletingLastPathComponent];
  if (nil == target_dir)
    arch_path = base_path;
  else
    {
      if ([[base_path lastPathComponent] isEqualToString: target_dir] == YES)
        base_path = [base_path stringByDeletingLastPathComponent];
      arch_path = [base_path stringByAppendingPathComponent: target_dir];
    }
  full_path = [arch_path stringByAppendingPathComponent: libs];

  lpath = [full_path stringByAppendingPathComponent: prog];
  if (nil == (lpath = [NSTask executablePath: lpath]))
    {
      lpath = [arch_path stringByAppendingPathComponent: prog];
      if (nil == (lpath = [NSTask executablePath: lpath]))
	{
	  lpath = [base_path stringByAppendingPathComponent: prog];
	  if (nil == (lpath = [NSTask executablePath: lpath]))
	    {
	      /*
	       * Last resort - if the launch path was simply a program name
	       * get NSBundle to try using the PATH environment
	       * variable to find the executable.
	       */
	      if ([base_path isEqualToString: @""] == YES)
		{
		  lpath = [NSBundle _absolutePathOfExecutable: prog];
		}
	      if (lpath != nil)
		{
		  lpath = [NSTask executablePath: lpath];
		}
	    }
	}
    }
  if (lpath != nil)
    {
      /* Make sure we have a standardised absolute path to pass to execve()
       */
      if ([lpath isAbsolutePath] == NO)
	{
	  NSString	*current;

	  current = [[NSFileManager defaultManager] currentDirectoryPath];
	  lpath = [current stringByAppendingPathComponent: lpath];
	}
      lpath = [lpath stringByStandardizingPath];
#if	defined(_WIN32)
      if ([lpath rangeOfString: @"/"].length > 0)
	{
	  lpath = [lpath stringByReplacingString: @"/" withString: @"\\"];
	}
#endif
    }
  return lpath;
}

/**
 * Suspends the current thread until the task terminates, by
 * waiting in NSRunLoop (NSDefaultRunLoopMode) for the task
 * termination.<br />
 * Returns immediately if the task is not running.
 */
- (void) waitUntilExit
{
  ENTER_POOL
  NSRunLoop     *loop = [NSRunLoop currentRunLoop];
  NSTimer	*timer = nil;
  NSDate	*limit = nil;

  IF_NO_ARC([[self retain] autorelease];)
  while ([self isRunning])
    {
      /* Poll at 0.1 second intervals.
       */
      limit = [[NSDate alloc] initWithTimeIntervalSinceNow: 0.1];
      if (timer == nil)
	{
	  timer = [NSTimer scheduledTimerWithTimeInterval: 0.1
						   target: nil
						 selector: @selector(class)
						 userInfo: nil
						  repeats: YES];
	}
      [loop runMode: NSDefaultRunLoopMode beforeDate: limit];
      DESTROY(limit);
    }
  [timer invalidate];

  /* Run loop one last time (with limit date in past) so that any
   * notification about the task ending is sent immediately.
   */
  limit = [NSDate dateWithTimeIntervalSinceNow: 0.0];
  [loop runMode: NSDefaultRunLoopMode beforeDate: limit];
  LEAVE_POOL
}

// macOS 10.13 methods...

+ (NSTask *) launchedTaskWithExecutableURL: (NSURL *)url 
  arguments: (NSArray *)arguments 
  error: (NSError **)error 
  terminationHandler: (GSTaskTerminationHandler)terminationHandler
{
  NSTask	*task = [self launchedTaskWithLaunchPath: [url path]
					       arguments: arguments];
  task->_handler = terminationHandler;
  if (error)
    {
      *error = nil;
     } 
  return task;
}

- (BOOL) launchAndReturnError: (NSError **)error
{
  ASSIGN(_launchingThread, [NSThread currentThread]);
  return YES;
}

- (NSURL *) executableURL
{
  return [NSURL URLWithString: [self launchPath]];;
}

- (void) setExecutableURL: (NSURL *)url
{
  [self setLaunchPath: [url path]];
}

- (NSURL *) currentDirectoryURL
{
  return [NSURL URLWithString: [self currentDirectoryPath]];
}

- (void) setCurrentDirectoryURL: (NSURL *)url
{
  [self setCurrentDirectoryPath: [url path]];
}
@end

@implementation	NSTask (Private)

- (NSString *) _fullLaunchPath
{
  NSString	*val;

  if (_launchPath == nil)
    {
      [NSException raise: NSInvalidArgumentException
                  format: @"NSTask - no launch path set"];
    }
  val = [self validatedLaunchPath];
  if (val == nil)
    {
      [NSException raise: NSInvalidArgumentException
		  format: @"NSTask - launch path (%@) not valid", _launchPath];
    }

  return val;
}

- (void) _collectChild
{
  [self subclassResponsibility: _cmd];
}

- (void) _notifyOfTermination
{
  NSNotificationQueue   *q;
  NSNotification        *n;

  n = [NSNotification notificationWithName: NSTaskDidTerminateNotification
                                    object: self
                                  userInfo: nil];

  q = [NSNotificationQueue defaultQueue];
  [q enqueueNotification: n
            postingStyle: NSPostASAP
            coalesceMask: NSNotificationNoCoalescing
                forModes: nil];

  if (_handler != nil)
    {
      CALL_BLOCK_NO_ARGS(_handler);
    }
}

- (void) _terminatedChild: (int)status reason: (NSTaskTerminationReason)reason
{
  [tasksLock lock];
  IF_NO_ARC([[self retain] autorelease];)
  NSMapRemove(activeTasks, (void*)(intptr_t)_taskId);
  [tasksLock unlock];
  _terminationStatus = status;
  _terminationReason = reason;
  _hasCollected = YES;
  _hasTerminated = YES;
  if (_hasNotified == NO)
    {
      _hasNotified = YES;
      if (_launchingThread != [NSThread currentThread]
        && [_launchingThread isExecuting] == YES)
	{
	  [self performSelector: @selector(_notifyOfTermination)
		       onThread: _launchingThread
		     withObject: nil
		  waitUntilDone: NO];
	}
      else
	{
	  [self _notifyOfTermination];
	}
    }
}

@end

#ifdef _WIN32
@implementation NSConcreteWindowsTask

BOOL
GSPrivateCheckTasks()
{
  BOOL	found = NO;

  if (YES == hadChildSignal)
    {
      NSArray	*a;
      unsigned	c;

      hadChildSignal = NO;
      [tasksLock lock];
      a = NSAllMapTableValues(activeTasks);
      [tasksLock unlock];
      c = [a count];
      while (c-- > 0)
	{
	  NSConcreteWindowsTask	*t = [a objectAtIndex: c];
	  DWORD			eCode;

	  if (GetExitCodeProcess(t->procInfo.hProcess, &eCode) != 0)
	    {
	      if (eCode != STILL_ACTIVE)
		{
                  [t _terminatedChild: eCode reason: (WIN_SIGNALLED == eCode)
                    ? NSTaskTerminationReasonUncaughtSignal
                    : NSTaskTerminationReasonExit];
		  found = YES;
		}
	    }
	}
    }
  return found;
}

- (void) finalize
{
  [super finalize];
  if (wThread != NULL)
    {
      CloseHandle(wThread);
    }
  if (procInfo.hProcess != NULL)
    {
      CloseHandle(procInfo.hProcess);
    }
  if (procInfo.hThread != NULL)
    {
      CloseHandle(procInfo.hThread);
    }
}

- (void) interrupt
{
}

- (void) terminate
{
  if (_hasLaunched == NO)
    {
      [NSException raise: NSInvalidArgumentException
                  format: @"NSTask - task has not yet launched"];
    }
  if (_hasTerminated)
    {
      return;
    }

  /* We use exit code 10 to denote a process termination.
   * Windows does nt have an exit code to denote termination this way.
   */
  _hasTerminated = YES;
  TerminateProcess(procInfo.hProcess, WIN_SIGNALLED);
}


static NSString*
endSlashesDoubledFromString(NSString *aString)
{
  int			i = [aString length] - 2;
  NSMutableString	*returnString;

  if (![aString hasSuffix:@"\\"])
    {
      return aString;
    }
  returnString = [NSMutableString stringWithFormat: @"%@\\", aString];
  while ([aString characterAtIndex: i] == '\\' && i >= 0)
    {
      [returnString appendString:@"\\"];
      i--;
    }

  return returnString;
}

static NSString*
quotedFromString(NSString *aString)
{
  NSString		*resultString;
  NSMutableArray	*components;
  int			i;

  /* First split on "'s */
  components = [NSMutableArray arrayWithArray:
    [aString componentsSeparatedByString: @"\""]];

  /* Iterate over all but the last component and double slashes if needed */
  i = [components count];
  while (i-- > 0)
    {
      [components replaceObjectAtIndex: i withObject:
	endSlashesDoubledFromString([components objectAtIndex: i])];
    }

  /* Join them again with \" as separator */
  resultString = [components componentsJoinedByString: @"\\\""];

  /* Put in in "'s if it contains spaces */
  if ([resultString rangeOfCharacterFromSet:
    [NSCharacterSet whitespaceCharacterSet]].length > 0)
    {
      resultString = [NSString stringWithFormat: @"\"%@\"", resultString];
    }
  return resultString;
}


/* Wait for child process completion.  The task object is retained by the
 * current thread until it exits, but may be removed from the table of
 * active tasks by another thread, so we must check that it's still
 * active at intervals. 
 */
- (void) _windowsTaskWatcher
{
  void			*taskId = (void*)(intptr_t)[self processIdentifier];

  for (;;)
    {
      NSConcreteWindowsTask	*task;

      /* Check that this task is still active.
       */
      [tasksLock lock];
      task = (NSConcreteWindowsTask*)NSMapGet(activeTasks, taskId);
      [tasksLock unlock];
      if (task != self)
	{
	  /* Task has been reaped by another thread ... so we can exit.
	   */
	  [NSThread exit];
	}

      /* Wait for up to 1 minute (60,000 milliseconds) to get a notification
       * of an event from the subprocess.
       */
      if (WaitForSingleObject(procInfo.hProcess, (DWORD)60000)
	!= WAIT_TIMEOUT)
	{
          /* The subprocess has terminated or failed in some way ...
	   * Set flag so child task can be reaped, then exit since this
	   * thread no longer needs to watch for events.
	   */
	  handleSignal(0);
	  [NSThread exit];
	}

      /* Timed out ... repeat wait attempt.
       */
    }
}

// 10.13 method...
- (BOOL) launchAndReturnError: (NSError **)error
{
  STARTUPINFOW		start_info;
  NSString      	*lpath;
  NSString      	*arg;
  NSEnumerator  	*arg_enum;
  NSMutableString	*args;
  wchar_t		*w_args;
  int			result;
  const wchar_t		*wexecutable;
  LPVOID		envp = 0;
  NSDictionary		*env;
  NSMutableArray	*toClose;
  NSFileHandle		*hdl;
  HANDLE		hIn;
  HANDLE		hOut;
  HANDLE		hErr;
  id			last = nil;

  if (_hasLaunched)
    {
      if (error)
	{
	  NSDictionary      *info;

	  info = [NSDictionary dictionaryWithObjectsAndKeys:
	    @"task has already been launched", NSLocalizedDescriptionKey, nil];
	  *error = [NSError errorWithDomain: NSCocoaErrorDomain
				       code: 0
				   userInfo: info];
	}
      return NO;
    }

  [super launchAndReturnError: error];

  lpath = [self _fullLaunchPath];
  wexecutable = (const unichar*)[lpath fileSystemRepresentation];

  args = [[NSMutableString alloc] initWithString: quotedFromString(lpath)];
  arg_enum = [[self arguments] objectEnumerator];
  while ((arg = [arg_enum nextObject]))
    {
      [args appendString: @" "];
      [args appendString: quotedFromString(arg)];
    }

// NSLog(@"ARGS: '%@'", args);
  w_args = NSZoneMalloc(NSDefaultMallocZone(),
    sizeof(wchar_t) * ([args length] + 1));
  [args getCharacters: (unichar*)w_args];
  w_args[[args length]] = 0;

  env = [self environment];
  if ([env count] > 0)
    {
      NSMutableData	*data = [NSMutableData dataWithCapacity: 10240];
      NSEnumerator	*enumerator;
      NSString		*key;
      unichar 		terminator = 0;
      NSAutoreleasePool *pool = [NSAutoreleasePool new];

      // Win32 environment variables must be sorted by name
      enumerator = [[[env allKeys]
	sortedArrayUsingSelector: @selector(compare:)] objectEnumerator];
      while ((key = [enumerator nextObject]))
	{
	  NSString	*value = [env objectForKey:key];
	  NSString	*setting;
	  unsigned	l;
	  NSRange	r = NSMakeRange(0,0);
	  unichar	buffer[1024];

	  setting = [NSString stringWithFormat: @"%@=%@", key, value];
	  l = [setting length];
	  while (r.location < l)
	    {
	      r.length = l - r.location;
	      if (r.length > 1024)
		{
		  r.length = 1024;
		}
	
	      [setting getCharacters: buffer range: r];
	      [data appendBytes: buffer length: (r.length)*sizeof(unichar)];
	
	      r.location += r.length;
	    }
	  [data appendBytes: &terminator length: 2];	// end of setting
	}
      [data appendBytes: &terminator length: 2];	// end of environment
      [pool drain];
      envp = [data mutableBytes];
    }

  memset (&start_info, 0, sizeof(start_info));
  start_info.cb = sizeof(start_info);
  start_info.dwFlags |= STARTF_USESTDHANDLES;

  toClose = [NSMutableArray arrayWithCapacity: 3];

  if (_standardInput == nil)
    {
      start_info.hStdInput = GetStdHandle(STD_INPUT_HANDLE);
    }
  else
    {
      hdl = [self standardInput];
      if ([hdl isKindOfClass: [NSPipe class]])
	{
	  hdl = [(NSPipe*)hdl fileHandleForReading];
	  [toClose addObject: hdl];
	}
      start_info.hStdInput = [hdl nativeHandle];
    }
  hIn = start_info.hStdInput;

  if (_standardOutput == nil)
    {
      start_info.hStdOutput = GetStdHandle(STD_OUTPUT_HANDLE);
    }
  else
    {
      hdl = [self standardOutput];
      if ([hdl isKindOfClass: [NSPipe class]])
	{
	  hdl = [(NSPipe*)hdl fileHandleForWriting];
	  [toClose addObject: hdl];
	}
      start_info.hStdOutput = [hdl nativeHandle];
    }
  hOut = start_info.hStdOutput;

  if (_standardError == nil)
    {
      start_info.hStdError = GetStdHandle(STD_ERROR_HANDLE);
    }
  else
    {
      hdl = [self standardError];
      if ([hdl isKindOfClass: [NSPipe class]])
	{
	  hdl = [(NSPipe*)hdl fileHandleForWriting];
	  /*
	   * If we have the same pipe twice we don't want to close it twice
	   */
	  if ([toClose indexOfObjectIdenticalTo: hdl] == NSNotFound)
	    {
	      [toClose addObject: hdl];
	    }
	}
      start_info.hStdError = [hdl nativeHandle];
    }
  hErr = start_info.hStdError;

  /* Tell the system not to show a window for the subtask.
   */
  start_info.wShowWindow = SW_HIDE;
  start_info.dwFlags |= STARTF_USESHOWWINDOW;

  /* Make the handles inheritable only temporarily while launching the
   * child task.  This section must be lock protected so we don't have
   * another thread trying to launch at the same time and get handles
   * inherited by the wrong threads.
   */
  [tasksLock lock];
  SetHandleInformation(hIn, HANDLE_FLAG_INHERIT, HANDLE_FLAG_INHERIT);
  SetHandleInformation(hOut, HANDLE_FLAG_INHERIT, HANDLE_FLAG_INHERIT);
  SetHandleInformation(hErr, HANDLE_FLAG_INHERIT, HANDLE_FLAG_INHERIT);

  result = CreateProcessW(wexecutable,
    w_args,
    NULL,      			/* proc attrs */
    NULL,      			/* thread attrs */
    1,         			/* inherit handles */
    0
/* We don't want a subtask to be run min a window since that would prevent
 * startup of background tasks.  If a subtask wants a window, it should
 * create it itself.
 */
    |CREATE_NO_WINDOW
/* We don't set the DETACHED_PROCESS flag as it actually means that the
 * child task should get a new Console allocated ... and that means it
 * will pop up a console window ... which looks really bad.
 */
//    |DETACHED_PROCESS
    |CREATE_UNICODE_ENVIRONMENT,
    envp,			/* env block */
    (const unichar*)[[self currentDirectoryPath] fileSystemRepresentation],
    &start_info,
    &procInfo);
  if (0 == result)
    {
      last = [NSError _last];
    }
  NSZoneFree(NSDefaultMallocZone(), w_args);
  SetHandleInformation(hIn, HANDLE_FLAG_INHERIT, 0);
  SetHandleInformation(hOut, HANDLE_FLAG_INHERIT, 0);
  SetHandleInformation(hErr, HANDLE_FLAG_INHERIT, 0);
  [tasksLock unlock];

  if (0 == result)
    {
      if (error)
	{
	  *error = last;
	}
      return NO;
    }

  _taskId = procInfo.dwProcessId;
  _hasLaunched = YES;
  ASSIGN(_launchPath, lpath);	// Actual path used.

  [tasksLock lock];
  NSMapInsert(activeTasks, (void*)(intptr_t) _taskId, (void*)self);
  [tasksLock unlock];

  /*
   * Create thread to watch for termination of process.
   */
  [NSThread detachNewThreadSelector: @selector(_windowsTaskWatcher)
			   toTarget: self
			 withObject: nil];

  /*
   *	Close the ends of any pipes used by the child.
   */
  while ([toClose count] > 0)
    {
      hdl = [toClose objectAtIndex: 0];
      [hdl closeFile];
      [toClose removeObjectAtIndex: 0];
    }

  return YES;
}

- (void) _collectChild
{
  if (_hasCollected == NO)
    {
      DWORD		eCode;

      if (GetExitCodeProcess(procInfo.hProcess, &eCode) == 0)
	{
	  NSLog(@"Error getting exit code for process %d", _taskId);
	}
      else if (eCode != STILL_ACTIVE)
	{
	  [self _terminatedChild: eCode reason: (WIN_SIGNALLED == eCode)
            ? NSTaskTerminationReasonUncaughtSignal
            : NSTaskTerminationReasonExit];
	}
    }
}

@end

#else /* !_WIN32 */

@implementation NSConcreteUnixTask

BOOL
GSPrivateCheckTasks()
{
  BOOL	found = NO;

  if (YES == hadChildSignal)
    {
      int result;
      int status;

      hadChildSignal = NO;

      do
	{
	  NSTask	*t;

	  errno = 0;
	  result = waitpid(-1, &status, WNOHANG);
	  if (result < 0)
	    {
#if	defined(WAITDEBUG)
	      [tasksLock lock];
	      t = (NSTask*)NSMapGet(activeTasks, (void*)(intptr_t)result);
	      IF_NO_ARC([[t retain] autorelease];)
	      [tasksLock unlock];
	      if (t != nil)
		{
	          NSLog(@"waitpid result %d, error %@",
		    result, [NSError _last]);
		}
#endif
	    }
	  else if (result > 0)
	    {
	      [tasksLock lock];
	      t = (NSTask*)NSMapGet(activeTasks, (void*)(intptr_t)result);
	      IF_NO_ARC([[t retain] autorelease];)
	      [tasksLock unlock];
	      if (t != nil)
		{
		  if (WIFEXITED(status))
		    {
#if	defined(WAITDEBUG)
		      NSLog(@"waitpid %d, exit status = %d",
			result, status);
#endif
		      [t _terminatedChild: WEXITSTATUS(status)
                        reason: NSTaskTerminationReasonExit];
		      found = YES;
		    }
		  else if (WIFSIGNALED(status))
		    {
#if	defined(WAITDEBUG)
		      NSLog(@"waitpid %d, termination status = %d",
			result, status);
#endif
		      [t _terminatedChild: WTERMSIG(status)
                        reason: NSTaskTerminationReasonUncaughtSignal];
		      found = YES;
		    }
		  else
		    {
		      NSLog(@"Warning ... task %d neither exited nor signalled",
			result);
		    }
		}
#if	defined(WAITDEBUG)
	      else
		{
		  NSLog(@"Received signal for unknown child %d", result);
		}
#endif
	    }
	}
      while (result > 0);
    }
  return found;
}

// 10.13 method...
- (BOOL) launchAndReturnError: (NSError **)error
{
  NSMutableArray	*toClose;
  NSString      	*lpath;
  int			pid;
  const char		*executable;
  const char		*path;
  int			idesc;
  int			odesc;
  int			edesc;
  NSDictionary		*e = [self environment];
  NSArray		*k = [e allKeys];
  NSArray		*a = [self arguments];
  int			ec = [e count];
  int			ac = [a count];
  const char		*args[ac+2];
  const char		*envl[ec+1];
  id			hdl;
  int			i;

  if (_hasLaunched)
    {
      if (error)
	{
	  NSDictionary      *info;

	  info = [NSDictionary dictionaryWithObjectsAndKeys:
	    @"task has already been launched", NSLocalizedDescriptionKey, nil];
	  *error = [NSError errorWithDomain: NSCocoaErrorDomain
				       code: 0
				   userInfo: info];
	}
      return NO;
    }

  [super launchAndReturnError: error];

  lpath = [self _fullLaunchPath];
  executable = [lpath fileSystemRepresentation];
  args[0] = executable;

  for (i = 0; i < ac; i++)
    {
      args[i+1] = [[[a objectAtIndex: i] description] lossyCString];
    }
  args[ac+1] = 0;

  for (i = 0; i < ec; i++)
    {
      NSString	*s;
      id	key = [k objectAtIndex: i];
      id	val = [e objectForKey: key];

      if (val)
	{
	  s = [NSString stringWithFormat: @"%@=%@", key, val];
	}
      else
	{
	  s = [NSString stringWithFormat: @"%@=", key];
	}
      envl[i] = [s lossyCString];
    }
  envl[ec] = 0;

  path = [[self currentDirectoryPath] fileSystemRepresentation];

  toClose = [NSMutableArray arrayWithCapacity: 3];
  hdl = [self standardInput];
  if ([hdl isKindOfClass: [NSPipe class]])
    {
      hdl = [(NSPipe*)hdl fileHandleForReading];
      [toClose addObject: hdl];
    }
  idesc = [hdl fileDescriptor];

  hdl = [self standardOutput];
  if ([hdl isKindOfClass: [NSPipe class]])
    {
      hdl = [(NSPipe*)hdl fileHandleForWriting];
      [toClose addObject: hdl];
    }
  odesc = [hdl fileDescriptor];

  hdl = [self standardError];
  if ([hdl isKindOfClass: [NSPipe class]])
    {
      hdl = [(NSPipe*)hdl fileHandleForWriting];
      /*
       * If we have the same pipe twice we don't want to close it twice
       */
      if ([toClose indexOfObjectIdenticalTo: hdl] == NSNotFound)
	{
	  [toClose addObject: hdl];
	}
    }
  edesc = [hdl fileDescriptor];

#ifdef __APPLE__
  /* Use fork instead of vfork on Darwin because setsid() fails under
   * Darwin 7 (aka OS X 10.3) and later while the child is in the vfork.
   */
#define vfork fork
#endif
  pid = vfork();
  if (pid < 0)
    {
      if (error)
	{
	  *error = [NSError _last];
	}
      return NO;
    }
  if (pid == 0)
    {
      int	i;

      /* Make sure the task gets default signal setup.
       */
      for (i = 0; i < 32; i++)
	{
	  signal(i, SIG_DFL);
	}

      /* Make sure task is session leader in it's own process group
       * and with no controlling terminal.
       * This allows us to use killpg() to put the task to sleep etc,
       * and have the signal effect forked children of the subtask.
       */
#if	defined(HAVE_SETSID)
      setsid();
#else
#if	defined(HAVE_SETPGRP)
#if	defined(SETPGRP_VOID)
      setpgrp();
#else
      setpgrp(getpid(), getpid());
#endif
#else
#if	defined(HAVE_SETPGID)
#if defined(_WIN32)
      pid = (int)GetCurrentProcessId(),
#else
      pid = (int)getpid();
#endif
      setpgid(pid, pid);
#endif	/* HAVE_SETPGID */
#endif	/* HAVE_SETPGRP */
      /* Detach from controlling terminal.
       */
#if	defined(TIOCNOTTY)
      i = open("/dev/tty", O_RDWR);
      if (i >= 0)
	{
	  (void)ioctl(i, TIOCNOTTY, 0);
	  (void)close(i);
	}
#endif	/* TIOCNOTTY */
#endif	/* HAVE_SETSID */

      if (_usePseudoTerminal == YES)
	{
	  int	s;

	  s = pty_slave(slave_name);
	  if (s < 0)
	    {
	      exit(1);			/* Failed to open slave!	*/
	    }

	  /* Set up stdin, stdout and stderr by duplicating descriptor as
	   * necessary and closing the original.
	   */
          if (dup2(s, 0) != 0) exit(1);
          if (dup2(s, 1) != 1) exit(1);
          if (dup2(s, 2) != 2) exit(1);
          if (s != 0 && s != 1 && s != 2)
            {
              (void)close(s);
            }
	}
      else
	{
	  /* Set up stdin, stdout and stderr by duplicating descriptors as
	   * necessary and closing the originals (to ensure we won't have a
	   * pipe left with two write descriptors etc).
	   */
	  if (idesc != 0)
	    {
	      if (dup2(idesc, 0) != 0) exit(1);
	    }
	  if (odesc != 1)
	    {
	      if (dup2(odesc, 1) != 1) exit(1);
	    }
	  if (edesc != 2)
	    {
	      if (dup2(edesc, 2) != 2) exit(1);
	    }
	}

      /*
       * Close any extra descriptors.
       */
      for (i = 3; i < NOFILE; i++)
	{
	  (void) close(i);
	}

      (void)chdir(path);
      (void)execve(executable, (char**)args, (char**)envl);
      exit(-1);
    }
  else
    {
      _taskId = pid;
      _hasLaunched = YES;
      ASSIGN(_launchPath, lpath);	// Actual path used.

      [tasksLock lock];
      NSMapInsert(activeTasks, (void*)(intptr_t)_taskId, (void*)self);
      [tasksLock unlock];

      /*
       *	Close the ends of any pipes used by the child.
       */
      while ([toClose count] > 0)
	{
	  hdl = [toClose objectAtIndex: 0];
	  [hdl closeFile];
	  [toClose removeObjectAtIndex: 0];
	}
    }
  
  return YES;
}

- (void) setStandardError: (id)hdl
{
  if (_usePseudoTerminal == YES)
    {
      [NSException raise: NSInvalidArgumentException
                  format: @"NSTask - set error for task on pseudo terminal"];
    }
  [super setStandardError: hdl];
}

- (void) setStandardInput: (id)hdl
{
  if (_usePseudoTerminal == YES)
    {
      [NSException raise: NSInvalidArgumentException
                  format: @"NSTask - set input for task on pseudo terminal"];
    }
  [super setStandardInput: hdl];
}

- (void) setStandardOutput: (id)hdl
{
  if (_usePseudoTerminal == YES)
    {
      [NSException raise: NSInvalidArgumentException
                  format: @"NSTask - set output for task on pseudo terminal"];
    }
  [super setStandardOutput: hdl];
}

- (void) _collectChild
{
  if (_hasCollected == NO)
    {
      int result;
      int status;

      errno = 0;
      result = waitpid(_taskId, &status, WNOHANG);
      if (result > 0)
	{
	  if (WIFEXITED(status))
	    {
#if	defined(WAITDEBUG)
	      NSLog(@"waitpid %d, exit status = %d",
		result, status);
#endif
	      [self _terminatedChild: WEXITSTATUS(status)
                              reason: NSTaskTerminationReasonExit];
	    }
	  else if (WIFSIGNALED(status))
	    {
#if	defined(WAITDEBUG)
	      NSLog(@"waitpid %d, termination status = %d",
		result, status);
#endif
	      [self _terminatedChild: WTERMSIG(status)
                              reason: NSTaskTerminationReasonUncaughtSignal];
	    }
	  else
	    {
	      NSLog(@"Warning ... task %d neither exited nor signalled",
		result);
	    }
	}
    }
}

- (BOOL) usePseudoTerminal
{
  int		desc;
  int		master;
  NSFileHandle	*fh;

  if (_usePseudoTerminal == YES)
    {
      return YES;
    }
  master = pty_master(slave_name, sizeof(slave_name));
  if (master < 0)
    {
      return NO;
    }
  fh = [[NSFileHandle alloc] initWithFileDescriptor: master
				     closeOnDealloc: YES];
  [self setStandardInput: fh];
  RELEASE(fh);

  if ((desc = dup(master)) < 0)
    {
      return NO;
    }
  fh = [[NSFileHandle alloc] initWithFileDescriptor: desc
				     closeOnDealloc: YES];
  [self setStandardOutput: fh];
  RELEASE(fh);

  if ((desc = dup(master)) < 0)
    {
      return NO;
    }
  fh = [[NSFileHandle alloc] initWithFileDescriptor: desc
				     closeOnDealloc: YES];
  [self setStandardError: fh];
  RELEASE(fh);
  _usePseudoTerminal = YES;
  return YES;
}

@end
#endif /* !_WIN32 */<|MERGE_RESOLUTION|>--- conflicted
+++ resolved
@@ -415,26 +415,12 @@
  */
 - (void) launch
 {
-<<<<<<< HEAD
-  NSError *error = nil;
-  BOOL success = [self launchAndReturnError: &error];
-
-  if (success == NO)
-    {
-      if (error != nil)
-        {
-          NSException *ex =
-            [NSException exceptionWithName: NSInvalidArgumentException
-                                    reason: 
-        }
-=======
   NSError	*e;
 
   if (NO == [self launchAndReturnError: &e])
     {
       [NSException raise: NSInvalidArgumentException
 		  format: @"%@", e ? e : @"Unable to launch"];
->>>>>>> 2ffa8c1c
     }
 }
 
