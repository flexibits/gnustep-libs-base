/** NSURL.m - Class NSURL
   Copyright (C) 1999 Free Software Foundation, Inc.

   Written by: 	Manuel Guesdon <mguesdon@sbuilders.com>
   Date: 	Jan 1999

   Rewrite by: 	Richard Frith-Macdonald <rfm@gnu.org>
   Date: 	Jun 2002

   Add'l by:    Gregory John Casamento <greg.casamento@gmail.com>  
   Date: 	Jan 2020

   This file is part of the GNUstep Library.

   This library is free software; you can redistribute it and/or
   modify it under the terms of the GNU Lesser General Public
   License as published by the Free Software Foundation; either
   version 2 of the License, or (at your option) any later version.

   This library is distributed in the hope that it will be useful,
   but WITHOUT ANY WARRANTY; without even the implied warranty of
   MERCHANTABILITY or FITNESS FOR A PARTICULAR PURPOSE.  See the GNU
   Lesser General Public License for more details.

   You should have received a copy of the GNU Lesser General Public
   License along with this library; if not, write to the Free
   Software Foundation, Inc., 51 Franklin Street, Fifth Floor,
   Boston, MA 02110 USA.

   <title>NSURL class reference</title>
   $Date$ $Revision$
*/

/*
Note from Manuel Guesdon:
* I've made some test to compare apple NSURL results
and GNUstep NSURL results but as there this class is not very documented, some
function may be incorrect
* I've put 2 functions to make tests. You can add your own tests
* Some functions are not implemented
*/

#define	GS_NSURLQueryItem_IVARS \
  NSString *_name; \
  NSString *_value; 

#define	GS_NSURLComponents_IVARS \
  NSURL    *_url; \
  NSString *_fragment; \
  NSString *_host; \
  NSString *_password; \
  NSString *_path; \
  NSNumber *_port; \
  NSArray  *_queryItems; \
  NSString *_scheme; \
  NSString *_user; \
  NSRange   _rangeOfFragment; \
  NSRange   _rangeOfHost; \
  NSRange   _rangeOfPassword; \
  NSRange   _rangeOfPath; \
  NSRange   _rangeOfPort; \
  NSRange   _rangeOfQuery; \
  NSRange   _rangeOfQueryItems; \
  NSRange   _rangeOfScheme; \
  NSRange   _rangeOfUser; \
  BOOL      _dirty;

#import "common.h"
#define	EXPOSE_NSURL_IVARS	1
#import "Foundation/NSArray.h"
#import "Foundation/NSCoder.h"
#import "Foundation/NSData.h"
#import "Foundation/NSDictionary.h"
#import "Foundation/NSError.h"
#import "Foundation/NSException.h"
#import "Foundation/NSFileManager.h"
#import "Foundation/NSLock.h"
#import "Foundation/NSMapTable.h"
#import "Foundation/NSPortCoder.h"
#import "Foundation/NSRunLoop.h"
#import "Foundation/NSURL.h"
#import "Foundation/NSURLHandle.h"
#import "Foundation/NSValue.h"
#import "Foundation/NSCharacterSet.h"
#import "Foundation/NSString.h"

#import "GNUstepBase/NSURL+GNUstepBase.h"

NSString * const NSURLErrorDomain = @"NSURLErrorDomain";
NSString * const NSErrorFailingURLStringKey = @"NSErrorFailingURLStringKey";

@interface	NSString (NSURLPrivate)
- (NSString*) _stringByAddingPercentEscapes;
- (NSString*) _stringByAddingPercentEscapesForQuery;
@end

@implementation	NSString (NSURLPrivate)

/* Like the normal percent escape method, but with additional characters
 * escaped (for use by file scheme URLs).
 */
- (NSString*) _stringByAddingPercentEscapes
{
  NSData	*data = [self dataUsingEncoding: NSUTF8StringEncoding];
  NSString	*s = nil;

  if (data != nil)
    {
      unsigned char	*src = (unsigned char*)[data bytes];
      unsigned int	slen = [data length];
      unsigned char	*dst;
      unsigned int	spos = 0;
      unsigned int	dpos = 0;

      dst = (unsigned char*)NSZoneMalloc(NSDefaultMallocZone(), slen * 3);
      while (spos < slen)
	{
	  unsigned char	c = src[spos++];
	  unsigned int	hi;
	  unsigned int	lo;

	  if (c <= 32
              || c > 126
              || c == 34
              || c == 35
              || c == 37
              || c == 59
              || c == 60
              || c == 62
              || c == 63
              || c == 91
              || c == 92
              || c == 93
              || c == 94
              || c == 96
              || c == 123
              || c == 124
              || c == 125)
	    {
	      dst[dpos++] = '%';
	      hi = (c & 0xf0) >> 4;
	      dst[dpos++] = (hi > 9) ? 'A' + hi - 10 : '0' + hi;
	      lo = (c & 0x0f);
	      dst[dpos++] = (lo > 9) ? 'A' + lo - 10 : '0' + lo;
	    }
	  else
	    {
	      dst[dpos++] = c;
	    }
	}
      s = [[NSString alloc] initWithBytes: dst
				   length: dpos
				 encoding: NSASCIIStringEncoding];
      NSZoneFree(NSDefaultMallocZone(), dst);
      IF_NO_GC([s autorelease];)
    }
  return s;
}

/* 
 * Encode query
 */
- (NSString*) _stringByAddingPercentEscapesForQuery
{
  NSData	*data = [self dataUsingEncoding: NSUTF8StringEncoding];
  NSString	*s = nil;

  if (data != nil)
    {
      unsigned char	*src = (unsigned char*)[data bytes];
      unsigned int	slen = [data length];
      unsigned char	*dst;
      unsigned int	spos = 0;
      unsigned int	dpos = 0;

      dst = (unsigned char*)NSZoneMalloc(NSDefaultMallocZone(), slen * 3);
      while (spos < slen)
	{
	  unsigned char	c = src[spos++];
	  unsigned int	hi;
	  unsigned int	lo;

	  if (c <= 32
              || c > 126
              || c == 34
              || c == 35
              || c == 37
              || c == 38
              || c == 59
              || c == 60
              || c == 61
              || c == 62
              || c == 91
              || c == 92
              || c == 93
              || c == 94
              || c == 96
              || c == 123
              || c == 124
              || c == 125)
	    {
	      dst[dpos++] = '%';
	      hi = (c & 0xf0) >> 4;
	      dst[dpos++] = (hi > 9) ? 'A' + hi - 10 : '0' + hi;
	      lo = (c & 0x0f);
	      dst[dpos++] = (lo > 9) ? 'A' + lo - 10 : '0' + lo;
	    }
	  else
	    {
	      dst[dpos++] = c;
	    }
	}
      s = [[NSString alloc] initWithBytes: dst
				   length: dpos
				 encoding: NSASCIIStringEncoding];
      NSZoneFree(NSDefaultMallocZone(), dst);
      IF_NO_GC([s autorelease];)
    }
  return s;
}

@end

@interface	NSURL (GSPrivate)
- (NSURL*) _URLBySettingPath: (NSString*)newPath; 
@end

@implementation	NSURL (GSPrivate)

- (NSURL*) _URLBySettingPath: (NSString*)newPath 
{
  if ([self isFileURL]) 
    {
      return [NSURL fileURLWithPath: newPath];
    }
  else
    {
      NSURL	*u;

      u = [[NSURL alloc] initWithScheme: [self scheme]
				   user: [self user]
			       password: [self password]
				   host: [self host]
				   port: [self port]
			       fullPath: newPath
			parameterString: [self parameterString]
				  query: [self query]
			       fragment: [self fragment]];
      return [u autorelease];
    }
}

@end

/*
 * Structure describing a URL.
 * All the char* fields may be NULL pointers, except path, which
 * is *always* non-null (though it may be an empty string).
 */
typedef struct {
  id	absolute;		// Cache absolute string or nil
  char	*scheme;
  char	*user;
  char	*password;
  char	*host;
  char	*port;
  char	*path;			// May never be NULL
  char	*parameters;
  char	*query;
  char	*fragment;
  BOOL	pathIsAbsolute;
  BOOL	emptyPath;
  BOOL	hasNoPath;
  BOOL	isGeneric;
  BOOL	isFile;
} parsedURL;

#define	myData ((parsedURL*)(self->_data))
#define	baseData ((self->_baseURL == 0)?0:((parsedURL*)(self->_baseURL->_data)))

static NSLock	*clientsLock = nil;

/*
 * Local utility functions.
 */
static char *buildURL(parsedURL *base, parsedURL *rel, BOOL standardize);
static id clientForHandle(void *data, NSURLHandle *hdl);
static char *findUp(char *str);
static char *unescape(const char *from, char * to);

/**
 * Build an absolute URL as a C string
 */
static char *buildURL(parsedURL *base, parsedURL *rel, BOOL standardize)
{
  const char	*rpath;
  char		*buf;
  char		*ptr;
  char		*tmp;
  int		l;
  unsigned int	len = 1;

  if (NO == rel->hasNoPath)
    {
      len += 1;                         // trailing '/' to be added
    }
  if (rel->scheme != 0)
    {
      len += strlen(rel->scheme) + 3;	// scheme://
    }
  else if (YES == rel->isGeneric)
    {
      len += 2;                         // need '//' even if no scheme
    }
  if (rel->user != 0)
    {
      len += strlen(rel->user) + 1;	// user...@
    }
  if (rel->password != 0)
    {
      len += strlen(rel->password) + 1;	// :password
    }
  if (rel->host != 0)
    {
      len += strlen(rel->host) + 1;	// host.../
    }
  if (rel->port != 0)
    {
      len += strlen(rel->port) + 1;	// :port
    }
  if (rel->path != 0)
    {
      rpath = rel->path;
    }
  else
    {
      rpath = "";
    }
  len += strlen(rpath) + 1;	// path
  if (base != 0 && base->path != 0)
    {
      len += strlen(base->path) + 1;	// path
    }
  if (rel->parameters != 0)
    {
      len += strlen(rel->parameters) + 1;	// ;parameters
    }
  if (rel->query != 0)
    {
      len += strlen(rel->query) + 1;		// ?query
    }
  if (rel->fragment != 0)
    {
      len += strlen(rel->fragment) + 1;		// #fragment
    }

  ptr = buf = (char*)NSZoneMalloc(NSDefaultMallocZone(), len);

  if (rel->scheme != 0)
    {
      l = strlen(rel->scheme);
      memcpy(ptr, rel->scheme, l);
      ptr += l;
      *ptr++ = ':';
    }
  if (rel->isGeneric == YES
    || rel->user != 0 || rel->password != 0 || rel->host != 0 || rel->port != 0)
    {
      *ptr++ = '/';
      *ptr++ = '/';
      if (rel->user != 0 || rel->password != 0)
	{
	  if (rel->user != 0)
	    {
	      l = strlen(rel->user);
	      memcpy(ptr, rel->user, l);
	      ptr += l;
	    }
	  if (rel->password != 0)
	    {
	      *ptr++ = ':';
	      l = strlen(rel->password);
	      memcpy(ptr, rel->password, l);
	      ptr += l;
	    }
	  if (rel->host != 0 || rel->port != 0)
	    {
	      *ptr++ = '@';
	    }
	}
      if (rel->host != 0)
	{
	  l = strlen(rel->host);
	  memcpy(ptr, rel->host, l);
	  ptr += l;
	}
      if (rel->port != 0)
	{
	  *ptr++ = ':';
	  l = strlen(rel->port);
	  memcpy(ptr, rel->port, l);
	  ptr += l;
	}
    }

  /*
   * Now build path.
   */

  tmp = ptr;
  if (rel->pathIsAbsolute == YES)
    {
      if (rel->hasNoPath == NO)
	{
	  *tmp++ = '/';
	}
      l = strlen(rpath);
      memcpy(tmp, rpath, l);
      tmp += l;
    }
  else if (base == 0)
    {
      l = strlen(rpath);
      memcpy(tmp, rpath, l);
      tmp += l;
    }
  else if (rpath[0] == 0)
    {
      if (base->hasNoPath == NO)
	{
	  *tmp++ = '/';
	}
      if (base->path)
	{
	  l = strlen(base->path);
	  memcpy(tmp, base->path, l);
	  tmp += l;
	}
    }
  else
    {
      char	*start = base->path;

      if (start != 0)
        {
          char	*end = strrchr(start, '/');

          if (end != 0)
            {
              *tmp++ = '/';
              memcpy(tmp, start, end - start);
              tmp += (end - start);
            }
        }
      *tmp++ = '/';
      l = strlen(rpath);
      memcpy(tmp, rpath, l);
      tmp += l;
    }
  *tmp = '\0';

  if (standardize == YES)
    {
      /*
       * Compact '/./'  to '/' and strip any trailing '/.'
       */
      tmp = ptr;
      while (*tmp != '\0')
	{
	  if (tmp[0] == '/' && tmp[1] == '.'
	    && (tmp[2] == '/' || tmp[2] == '\0'))
	    {
	      /*
	       * Ensure we don't remove the leading '/'
	       */
	      if (tmp == ptr && tmp[2] == '\0')
		{
		  tmp[1] = '\0';
		}
	      else
		{
		  l = strlen(&tmp[2]) + 1;
		  memmove(tmp, &tmp[2], l);
		}
	    }
	  else
	    {
	      tmp++;
	    }
	}
      /*
       * Reduce any sequence of '/' characters to a single '/'
       */
      tmp = ptr;
      while (*tmp != '\0')
	{
	  if (tmp[0] == '/' && tmp[1] == '/')
	    {
	      l = strlen(&tmp[1]) + 1;
	      memmove(tmp, &tmp[1], l);
	    }
	  else
	    {
	      tmp++;
	    }
	}
      /*
       * Reduce any '/something/../' sequence to '/' and a trailing
       * "/something/.." to ""
       */
      tmp = ptr;
      while ((tmp = findUp(tmp)) != 0)
	{
	  char	*next = &tmp[3];

	  while (tmp > ptr)
	    {
	      if (*--tmp == '/')
		{
		  break;
		}
	    }
	  /*
	   * Ensure we don't remove the leading '/'
	   */
	  if (tmp == ptr && *next == '\0')
	    {
	      tmp[1] = '\0';
	    }
	  else
	    {
	      l = strlen(next) + 1;
	      memmove(tmp, next, l);
	    }
	}
      /*
       * if we have an empty path, we standardize to a single slash.
       */
      tmp = ptr;
      if (*tmp == '\0')
	{
	  memcpy(tmp, "/", 2);
	}
    }
  ptr = &ptr[strlen(ptr)];

  if (rel->parameters != 0)
    {
      *ptr++ = ';';
      l = strlen(rel->parameters);
      memcpy(ptr, rel->parameters, l);
      ptr += l;
    }
  if (rel->query != 0)
    {
      *ptr++ = '?';
      l = strlen(rel->query);
      memcpy(ptr, rel->query, l);
      ptr += l;
    }
  if (rel->fragment != 0)
    {
      *ptr++ = '#';
      l = strlen(rel->fragment);
      memcpy(ptr, rel->fragment, l);
      ptr += l;
    }
  *ptr = '\0';
  return buf;
}

static id clientForHandle(void *data, NSURLHandle *hdl)
{
  id	client = nil;

  if (data != 0)
    {
      [clientsLock lock];
      client = (id)NSMapGet((NSMapTable*)data, hdl);
      [clientsLock unlock];
    }
  return client;
}

/**
 * Locate a '/../ or trailing '/..'
 */
static char *findUp(char *str)
{
  while (*str != '\0')
    {
      if (str[0] == '/' && str[1] == '.' && str[2] == '.'
	&& (str[3] == '/' || str[3] == '\0'))
	{
	  return str;
	}
      str++;
    }
  return 0;
}

/*
 * Check a string to see if it contains only legal data characters
 * or percent escape sequences.
 */
static BOOL legal(const char *str, const char *extras)
{
  const char	*mark = "-_.!~*'()";

  if (str != 0)
    {
      while (*str != 0)
	{
	  if (*str == '%' && isxdigit(str[1]) && isxdigit(str[2]))
	    {
	      str += 3;
	    }
	  else if (isalnum(*str))
	    {
	      str++;
	    }
	  else if (strchr(mark, *str) != 0)
	    {
	      str++;
	    }
	  else if (strchr(extras, *str) != 0)
	    {
	      str++;
	    }
	  else
	    {
	      return NO;
	    }
	}
    }
  return YES;
}

/*
 * Convert percent escape sequences to individual characters.
 */
static char *unescape(const char *from, char * to)
{
  while (*from != '\0')
    {
      if (*from == '%')
	{
	  unsigned char	c;

	  from++;
	  if (isxdigit(*from))
	    {
	      if (*from <= '9')
		{
		  c = *from - '0';
		}
	      else if (*from <= 'F')
		{
		  c = *from - 'A' + 10;
		}
	      else
		{
		  c = *from - 'a' + 10;
		}
	      from++;
	    }
	  else
	    {
	      c = 0;	// Avoid compiler warning
	      [NSException raise: NSGenericException
			  format: @"Bad percent escape sequence in URL string"];
	    }
	  c <<= 4;
	  if (isxdigit(*from))
	    {
	      if (*from <= '9')
		{
		  c |= *from - '0';
		}
	      else if (*from <= 'F')
		{
		  c |= *from - 'A' + 10;
		}
	      else
		{
		  c |= *from - 'a' + 10;
		}
	      from++;
	      *to++ = c;
	    }
	  else
	    {
	      [NSException raise: NSGenericException
			  format: @"Bad percent escape sequence in URL string"];
	    }
	}
      else
	{
	  *to++ = *from++;
	}
    }
  *to = '\0';
  return to;
}



@implementation NSURL

static NSUInteger	urlAlign;

+ (id) fileURLWithPath: (NSString*)aPath
{
  return AUTORELEASE([[NSURL alloc] initFileURLWithPath: aPath]);
}

+ (id) fileURLWithPath: (NSString*)aPath isDirectory: (BOOL)isDir
{
  return AUTORELEASE([[NSURL alloc] initFileURLWithPath: aPath
					    isDirectory: isDir]);
}

+ (id) fileURLWithPathComponents: (NSArray*)components
{
  return [self fileURLWithPath: [NSString pathWithComponents: components]];
}

+ (void) initialize
{
  if (clientsLock == nil)
    {
      NSGetSizeAndAlignment(@encode(parsedURL), &urlAlign, 0);
      clientsLock = [NSLock new];
      [[NSObject leakAt: &clientsLock] release];
    }
}

+ (id) URLWithString: (NSString*)aUrlString
{
  return AUTORELEASE([[NSURL alloc] initWithString: aUrlString]);
}

+ (id) URLWithString: (NSString*)aUrlString
       relativeToURL: (NSURL*)aBaseUrl
{
  return AUTORELEASE([[NSURL alloc] initWithString: aUrlString
				     relativeToURL: aBaseUrl]);
}

+ (id) URLByResolvingAliasFileAtURL: (NSURL*)url 
                            options: (NSURLBookmarkResolutionOptions)options 
                              error: (NSError**)error
{
  // TODO: unimplemented
  return nil;
}

- (id) initFileURLWithPath: (NSString*)aPath
{
  NSFileManager	*mgr = [NSFileManager defaultManager];
  BOOL		flag = NO;

  if (nil == aPath)
    {
      [NSException raise: NSInvalidArgumentException
		  format: @"[%@ %@] nil string parameter",
	NSStringFromClass([self class]), NSStringFromSelector(_cmd)];
    }
  if ([aPath isAbsolutePath] == NO)
    {
      aPath = [[mgr currentDirectoryPath]
	stringByAppendingPathComponent: aPath];
    }
  if ([mgr fileExistsAtPath: aPath isDirectory: &flag] == YES)
    {
      if ([aPath isAbsolutePath] == NO)
	{
	  aPath = [aPath stringByStandardizingPath];
	}
      if (flag == YES && [aPath hasSuffix: @"/"] == NO)
	{
	  aPath = [aPath stringByAppendingString: @"/"];
	}
    }
  self = [self initWithScheme: NSURLFileScheme
			 host: @""
			 path: aPath];
  return self;
}

- (id) initFileURLWithPath: (NSString*)aPath isDirectory: (BOOL)isDir
{
  NSFileManager	*mgr = [NSFileManager defaultManager];
  BOOL		flag = NO;

  if (nil == aPath)
    {
      [NSException raise: NSInvalidArgumentException
		  format: @"[%@ %@] nil string parameter",
	NSStringFromClass([self class]), NSStringFromSelector(_cmd)];
    }
  if ([aPath isAbsolutePath] == NO)
    {
      aPath = [[mgr currentDirectoryPath]
	stringByAppendingPathComponent: aPath];
    }
  if ([mgr fileExistsAtPath: aPath isDirectory: &flag] == YES)
    {
      if ([aPath isAbsolutePath] == NO)
	{
	  aPath = [aPath stringByStandardizingPath];
	}
      isDir = flag;
    }
  if (isDir == YES && [aPath hasSuffix: @"/"] == NO)
    {
      aPath = [aPath stringByAppendingString: @"/"];
    }
  self = [self initWithScheme: NSURLFileScheme
			 host: @""
			 path: aPath];
  return self;
}

- (id) initWithScheme: (NSString*)aScheme
		 host: (NSString*)aHost
		 path: (NSString*)aPath
{
  NSRange	r = NSMakeRange(NSNotFound, 0);
  NSString	*auth = nil;
  NSString	*aUrlString = [NSString alloc];

  if ([aScheme isEqualToString: @"file"])
    {
      aPath = [aPath _stringByAddingPercentEscapes];
    }
  else
    {
      aPath = [aPath
	stringByAddingPercentEscapesUsingEncoding: NSUTF8StringEncoding];
    }

  r = [aHost rangeOfString: @"@"];

  /* Allow for authentication (username:password) before actual host.
   */
  if (r.length > 0)
    {
      auth = [aHost substringToIndex: r.location];
      aHost = [aHost substringFromIndex: NSMaxRange(r)];
    }

  /* Add square brackets around ipv6 address if necessary
   */
  if ([[aHost componentsSeparatedByString: @":"] count] > 2
    && [aHost hasPrefix: @"["] == NO)
    {
      aHost = [NSString stringWithFormat: @"[%@]", aHost];
    }

  if (auth != nil)
    {
      aHost = [NSString stringWithFormat: @"%@@%@", auth, aHost];
    }

  if ([aPath length] > 0)
    {
      /*
       * For MacOS-X compatibility, assume a path component with
       * a leading slash is intended to have that slash separating
       * the host from the path as specified in the RFC1738
       */
      if ([aPath hasPrefix: @"/"] == YES)
        {
          aUrlString = [aUrlString initWithFormat: @"%@://%@%@",
            aScheme, aHost, aPath];
        }
      else
        {
          aUrlString = [aUrlString initWithFormat: @"%@://%@/%@",
            aScheme, aHost, aPath];
        }
    }
  else
    {
      aUrlString = [aUrlString initWithFormat: @"%@://%@/",
        aScheme, aHost];
    }
  self = [self initWithString: aUrlString relativeToURL: nil];
  RELEASE(aUrlString);
  return self;
}

- (id) initWithString: (NSString*)aUrlString
{
  self = [self initWithString: aUrlString relativeToURL: nil];
  return self;
}

- (id) initWithString: (NSString*)aUrlString
	relativeToURL: (NSURL*)aBaseUrl
{
  /* RFC 2396 'reserved' characters ...
   * as modified by RFC2732
   * static const char *reserved = ";/?:@&=+$,[]";
   */
  /* Same as reserved set but allow the hash character in a path too.
   */
  static const char *filepath = ";/?:@&=+$,[]#";

  if (nil == aUrlString)
    {
      RELEASE(self);
      return nil;       // OSX behavior is to give up.
    }
  if ([aUrlString isKindOfClass: [NSString class]] == NO)
    {
      [NSException raise: NSInvalidArgumentException
		  format: @"[%@ %@] bad string parameter",
	NSStringFromClass([self class]), NSStringFromSelector(_cmd)];
    }
  if (aBaseUrl != nil
    && [aBaseUrl isKindOfClass: [NSURL class]] == NO)
    {
      [NSException raise: NSInvalidArgumentException
		  format: @"[%@ %@] bad base URL parameter",
	NSStringFromClass([self class]), NSStringFromSelector(_cmd)];
    }
  ASSIGNCOPY(_urlString, aUrlString);
  ASSIGN(_baseURL, [aBaseUrl absoluteURL]);
  NS_DURING
    {
      parsedURL	*buf;
      parsedURL	*base = baseData;
      unsigned	size = [_urlString length];
      char	*end;
      char	*start;
      char	*ptr;
      BOOL	usesFragments = YES;
      BOOL	usesParameters = YES;
      BOOL	usesQueries = YES;
      BOOL	canBeGeneric = YES;

      size += sizeof(parsedURL) + urlAlign + 1;
      buf = _data = (parsedURL*)NSZoneMalloc(NSDefaultMallocZone(), size);
      memset(buf, '\0', size);
      start = end = ptr = (char*)&buf[1];
      NS_DURING
        {
          [_urlString getCString: start
                       maxLength: size
                        encoding: NSASCIIStringEncoding];
        }
      NS_HANDLER
        {
          /* OSX behavior when given non-ascii text is to return nil.
           */
          RELEASE(self);
          return nil;
        }
      NS_ENDHANDLER

      /*
       * Parse the scheme if possible.
       */
      ptr = start;
      if (isalpha(*ptr))
	{
	  ptr++;
	  while (isalnum(*ptr) || *ptr == '+' || *ptr == '-' || *ptr == '.')
	    {
	      ptr++;
	    }
	  if (*ptr == ':')
	    {
	      buf->scheme = start;		// Got scheme.
	      *ptr = '\0';			// Terminate it.
	      end = &ptr[1];
	      /*
	       * Standardise uppercase to lower.
	       */
	      while (--ptr > start)
		{
		  if (isupper(*ptr))
		    {
		      *ptr = tolower(*ptr);
		    }
		}
	    }
	}
      start = end;

      if (buf->scheme != 0 && base != 0
        && 0 != strcmp(buf->scheme, base->scheme))
        {
          /* The relative URL is of a different scheme to the base ...
           * so it's actually an absolute URL without a base.
           */
          DESTROY(_baseURL);
          base = 0;
        }

      if (buf->scheme == 0 && base != 0)
	{
	  buf->scheme = base->scheme;
	}

      /*
       * Set up scheme specific parsing options.
       */
      if (buf->scheme != 0)
        {
          if (strcmp(buf->scheme, "file") == 0)
	    {
	      buf->isFile = YES;
	    }
	  else if (strcmp(buf->scheme, "data") == 0)
            {
	      canBeGeneric = NO;
              DESTROY(_baseURL);
              base = 0;
            }
          else if (strcmp(buf->scheme, "mailto") == 0)
	    {
	      usesFragments = NO;
	      usesParameters = NO;
	      usesQueries = NO;
	    }
          else if (strcmp(buf->scheme, "http") == 0
            || strcmp(buf->scheme, "https") == 0)
	    {
	      buf->emptyPath = YES;
	    }
        }

      if (canBeGeneric == YES)
	{
	  /*
	   * Parse the 'authority'
	   * //user:password@host:port
	   */
	  if (start[0] == '/' && start[1] == '/')
	    {
	      buf->isGeneric = YES;
	      start = end = &end[2];

	      /*
	       * Set 'end' to point to the start of the path, or just past
	       * the 'authority' if there is no path.
	       */
	      end = strchr(start, '/');
	      if (end == 0)
		{
		  buf->hasNoPath = YES;
		  end = &start[strlen(start)];
		}
	      else
		{
		  *end++ = '\0';
		}

	      /*
	       * Parser username:password part
	       */
	      ptr = strchr(start, '@');
	      if (ptr != 0)
		{
		  buf->user = start;
		  *ptr++ = '\0';
		  start = ptr;
		  if (legal(buf->user, ";:&=+$,") == NO)
		    {
		      [NSException raise: NSInvalidArgumentException
                        format: @"[%@ %@](%@, %@) "
			@"illegal character in user/password part",
                        NSStringFromClass([self class]),
                        NSStringFromSelector(_cmd),
                        aUrlString, aBaseUrl];
		    }
		  ptr = strchr(buf->user, ':');
		  if (ptr != 0)
		    {
		      *ptr++ = '\0';
		      buf->password = ptr;
		    }
		}

	      /*
	       * Parse host:port part
	       */
	      buf->host = start;
	      if (*start == '[')
		{
	          ptr = strchr(buf->host, ']');
		  if (ptr == 0)
		    {
		      [NSException raise: NSInvalidArgumentException
			format: @"[%@ %@](%@, %@) "
			@"illegal ipv6 host address",
			NSStringFromClass([self class]),
			NSStringFromSelector(_cmd),
			aUrlString, aBaseUrl];
		    }
		  else
		    {
		      ptr = start + 1;
		      while (*ptr != ']')
			{
			  if (*ptr != ':' && *ptr != '.' && !isxdigit(*ptr))
			    {
			      [NSException raise: NSInvalidArgumentException
				format: @"[%@ %@](%@, %@) "
				@"illegal ipv6 host address",
				NSStringFromClass([self class]),
				NSStringFromSelector(_cmd),
				aUrlString, aBaseUrl];
			    }
			  ptr++;
			}
		    }
	          ptr = strchr(ptr, ':');
		}
	      else
		{
	          ptr = strchr(buf->host, ':');
		}
	      if (ptr != 0)
		{
		  const char	*str;

		  *ptr++ = '\0';
		  buf->port = ptr;
		  str = buf->port;
		  while (*str != 0)
		    {
		      if (*str == '%' && isxdigit(str[1]) && isxdigit(str[2]))
			{
			  unsigned char	c;

			  str++;
			  if (*str <= '9')
			    {
			      c = *str - '0';
			    }
			  else if (*str <= 'F')
			    {
			      c = *str - 'A' + 10;
			    }
			  else
			    {
			      c = *str - 'a' + 10;
			    }
			  c <<= 4;
			  str++;
			  if (*str <= '9')
			    {
			      c |= *str - '0';
			    }
			  else if (*str <= 'F')
			    {
			      c |= *str - 'A' + 10;
			    }
			  else
			    {
			      c |= *str - 'a' + 10;
			    }

			  if (isdigit(c))
			    {
			      str++;
			    }
			  else
			    {
			      [NSException raise: NSInvalidArgumentException
                                format: @"[%@ %@](%@, %@) "
				@"illegal port part",
                                NSStringFromClass([self class]),
                                NSStringFromSelector(_cmd),
                                aUrlString, aBaseUrl];
			    }
			}
		      else if (isdigit(*str))
			{
			  str++;
			}
		      else
			{
			  [NSException raise: NSInvalidArgumentException
                            format: @"[%@ %@](%@, %@) "
			    @"illegal character in port part",
                            NSStringFromClass([self class]),
                            NSStringFromSelector(_cmd),
                            aUrlString, aBaseUrl];
			}
		    }
		}
	      start = end;
	      /* Check for a legal host, unless it's an ipv6 address
	       * (which would have been checked earlier).
	       */
	      if (*buf->host != '[' && legal(buf->host, "-") == NO)
		{
		  [NSException raise: NSInvalidArgumentException
                    format: @"[%@ %@](%@, %@) "
		    @"illegal character in host part",
                    NSStringFromClass([self class]),
                    NSStringFromSelector(_cmd),
                    aUrlString, aBaseUrl];
		}

	      /*
	       * If we have an authority component,
	       * this must be an absolute URL
	       */
	      buf->pathIsAbsolute = YES;
	      base = 0;
	    }
	  else
	    {
	      if (base != 0)
		{
		  buf->isGeneric = base->isGeneric;
		}
	      if (*start == '/')
		{
		  buf->pathIsAbsolute = YES;
		  start++;
		}
	    }

	  if (usesFragments == YES)
	    {
	      /*
	       * Strip fragment string from end of url.
	       */
	      ptr = strchr(start, '#');
	      if (ptr != 0)
		{
		  *ptr++ = '\0';
		  if (*ptr != 0)
		    {
		      buf->fragment = ptr;
		    }
		}
	      if (buf->fragment == 0 && base != 0)
		{
		  buf->fragment = base->fragment;
		}
	      if (legal(buf->fragment, filepath) == NO)
		{
		  [NSException raise: NSInvalidArgumentException
		    format: @"[%@ %@](%@, %@) "
		    @"illegal character in fragment part",
		    NSStringFromClass([self class]),
		    NSStringFromSelector(_cmd),
		    aUrlString, aBaseUrl];
		}
	    }

	  if (usesQueries == YES)
	    {
	      /*
	       * Strip query string from end of url.
	       */
	      ptr = strchr(start, '?');
	      if (ptr != 0)
		{
		  *ptr++ = '\0';
		  if (*ptr != 0)
		    {
		      buf->query = ptr;
		    }
		}
	      if (buf->query == 0 && base != 0)
		{
		  buf->query = base->query;
		}
	      if (legal(buf->query, filepath) == NO)
		{
		  [NSException raise: NSInvalidArgumentException
		    format: @"[%@ %@](%@, %@) "
		    @"illegal character in query part",
		    NSStringFromClass([self class]),
		    NSStringFromSelector(_cmd),
		    aUrlString, aBaseUrl];
		}
	    }

	  if (usesParameters == YES)
	    {
	      /*
	       * Strip parameters string from end of url.
	       */
	      ptr = strchr(start, ';');
	      if (ptr != 0)
		{
		  *ptr++ = '\0';
		  if (*ptr != 0)
		    {
		      buf->parameters = ptr;
		    }
		}
	      if (buf->parameters == 0 && base != 0)
		{
		  buf->parameters = base->parameters;
		}
	      if (legal(buf->parameters, filepath) == NO)
		{
		  [NSException raise: NSInvalidArgumentException
		    format: @"[%@ %@](%@, %@) "
		    @"illegal character in parameters part",
		    NSStringFromClass([self class]),
		    NSStringFromSelector(_cmd),
		    aUrlString, aBaseUrl];
		}
	    }

	  if (buf->isFile == YES)
	    {
	      buf->user = 0;
	      buf->password = 0;
	      if (base != 0 && base->host != 0)
		{
		  buf->host = base->host;
		}
	      else if (buf->host != 0 && *buf->host == 0)
		{
		  buf->host = 0;
		}
	      buf->port = 0;
	      buf->isGeneric = YES;
	    }
	  else if (base != 0
	    && buf->user == 0 && buf->password == 0
	    && buf->host == 0 && buf->port == 0)
	    {
	      buf->user = base->user;
	      buf->password = base->password;
	      buf->host = base->host;
	      buf->port = base->port;
	    }
	}
      /*
       * Store the path.
       */
      buf->path = start;
      if (0 == base && '\0' == *buf->path && NO == buf->pathIsAbsolute)
	{
	  buf->hasNoPath = YES;
	}
      if (legal(buf->path, filepath) == NO)
	{
	  [NSException raise: NSInvalidArgumentException
            format: @"[%@ %@](%@, %@) "
	    @"illegal character in path part",
            NSStringFromClass([self class]),
            NSStringFromSelector(_cmd),
            aUrlString, aBaseUrl];
	}
    }
  NS_HANDLER
    {
      NSDebugLog(@"%@", localException);
      DESTROY(self);
    }
  NS_ENDHANDLER
  return self;
}

- (void) dealloc
{
  if (_clients != 0)
    {
      NSFreeMapTable(_clients);
      _clients = 0;
    }
  if (_data != 0)
    {
      DESTROY(myData->absolute);
      NSZoneFree([self zone], _data);
      _data = 0;
    }
  DESTROY(_urlString);
  DESTROY(_baseURL);
  [super dealloc];
}

- (id) copyWithZone: (NSZone*)zone
{
  if (NSShouldRetainWithZone(self, zone) == NO)
    {
      return [[[self class] allocWithZone: zone] initWithString: _urlString
						  relativeToURL: _baseURL];
    }
  else
    {
      return RETAIN(self);
    }
}

- (NSString*) description
{
  NSString	*dscr = _urlString;

  if (_baseURL != nil)
    {
      dscr = [dscr stringByAppendingFormat: @" -- %@", _baseURL];
    }
  return dscr;
}

- (void) encodeWithCoder: (NSCoder*)aCoder
{
  if ([aCoder allowsKeyedCoding])
    {
      [aCoder encodeObject: _baseURL forKey: @"NS.base"];
      [aCoder encodeObject: _urlString forKey: @"NS.relative"];
    }
  else
    {
      [aCoder encodeObject: _urlString];
      [aCoder encodeObject: _baseURL];
    }
}

- (NSUInteger) hash
{
  return [[self absoluteString] hash];
}

- (id) initWithCoder: (NSCoder*)aCoder
{
  NSURL		*base;
  NSString	*rel;

  if ([aCoder allowsKeyedCoding])
    {
      base = [aCoder decodeObjectForKey: @"NS.base"];
      rel = [aCoder decodeObjectForKey: @"NS.relative"];
    }
  else
    {
      rel = [aCoder decodeObject];
      base = [aCoder decodeObject];
    }
  if (nil == rel)
    {
      rel = @"";
    }
  self = [self initWithString: rel relativeToURL: base];
  return self;
}

- (BOOL) isEqual: (id)other
{
  if (other == nil || [other isKindOfClass: [NSURL class]] == NO)
    {
      return NO;
    }
  return [[self absoluteString] isEqualToString: [other absoluteString]];
}

- (NSString*) absoluteString
{
  NSString	*absString = myData->absolute;

  if (absString == nil)
    {
      char	*url = buildURL(baseData, myData, NO);
      unsigned	len = strlen(url);

      absString = [[NSString alloc] initWithCStringNoCopy: url
						   length: len
					     freeWhenDone: YES];
      myData->absolute = absString;
    }
  return absString;
}

- (NSURL*) absoluteURL
{
  if (_baseURL == nil)
    {
      return self;
    }
  else
    {
      return [NSURL URLWithString: [self absoluteString]];
    }
}

- (NSURL*) baseURL
{
  return _baseURL;
}

- (BOOL) checkResourceIsReachableAndReturnError: (NSError **)error
{
  NSString *errorStr = nil;

  if ([self isFileURL])
    {
      NSFileManager *mgr = [NSFileManager defaultManager];
      NSString *path = [self path];
      
      if ([mgr fileExistsAtPath: path])
        {
          if (![mgr isReadableFileAtPath: path])
            {
              errorStr = @"File not readable";
            }
        }
      else
        {
          errorStr = @"File does not exist";
        }
    }
  else
    {
      errorStr = @"No file URL";
    }

  if ((errorStr != nil) && (error != NULL))
    {
      NSDictionary	*info;

      info = [NSDictionary dictionaryWithObjectsAndKeys:
	errorStr, NSLocalizedDescriptionKey, nil];
      *error = [NSError errorWithDomain: @"NSURLError"
                                   code: 0 
                               userInfo: info];
    }
  return nil == errorStr ? YES : NO;
}

- (NSString*) fragment
{
  NSString	*fragment = nil;

  if (myData->fragment != 0)
    {
      fragment = [NSString stringWithUTF8String: myData->fragment];
    }
  return fragment;
}

- (char*) _path: (char*)buf withEscapes: (BOOL)withEscapes
{
  char	*ptr = buf;
  char	*tmp = buf;
  int	l;

  if (myData->pathIsAbsolute == YES)
    {
      if (myData->hasNoPath == NO)
	{
	  *tmp++ = '/';
	}
      if (myData->path != 0)
	{
	  l = strlen(myData->path);
          memcpy(tmp, myData->path, l + 1);
	}
    }
  else if (nil == _baseURL)
    {
      if (myData->path != 0)
	{
	  l = strlen(myData->path);
          memcpy(tmp, myData->path, l + 1);
	}
    }
  else if (0 == myData->path || 0 == *myData->path)
    {
      if (baseData->hasNoPath == NO)
	{
	  *tmp++ = '/';
	}
      if (baseData->path != 0)
	{
	  l = strlen(baseData->path);
          memcpy(tmp, baseData->path, l + 1);
	}
    }
  else
    {
      char	*start = baseData->path;
      char	*end = (start == 0) ? 0 : strrchr(start, '/');

      if (end != 0)
	{
	  *tmp++ = '/';
	  strncpy(tmp, start, end - start);
	  tmp += end - start;
	}
      *tmp++ = '/';
      if (myData->path != 0)
	{
	  l = strlen(myData->path);
          memcpy(tmp, myData->path, l + 1);
	}
    }

  if (!withEscapes)
    {
      unescape(buf, buf);
    }

#if	defined(_WIN32)
  /* On windows a file URL path may be of the form C:\xxx (ie we should
   * not insert the leading slash).
   * Also the vertical bar symbol may have been used instead of the
   * colon, so we need to convert that.
   */
  if (myData->isFile == YES)
    {
      if (ptr[1] && isalpha(ptr[1]))
	{
	  if (ptr[2] == ':' || ptr[2] == '|')
	    {
	      if (ptr[3] == '\0' || ptr[3] == '/' || ptr[3] == '\\')
		{
		  ptr[2] = ':';
		  ptr++;
		}
	    }
	}
    }
#endif
  return ptr;
}

- (NSString*) host
{
  NSString	*host = nil;

  if (myData->host != 0)
    {
      char	buf[strlen(myData->host)+1];

      if (*myData->host == '[')
	{
	  char	*end = unescape(myData->host + 1, buf);

	  if (end[-1] == ']')
	    {
	      end[-1] = '\0';
	    }
	}
      else
	{
          unescape(myData->host, buf);
	}
      host = [NSString stringWithUTF8String: buf];
    }
  return host;
}

- (BOOL) isFileURL
{
  return myData->isFile;
}

- (NSString*) lastPathComponent
{
  return [[self path] lastPathComponent];
}

- (BOOL) getResourceValue: (id*)value 
                   forKey: (NSString *)key 
                    error: (NSError**)error
{
  // TODO: unimplemented
  return NO;
}

- (void) loadResourceDataNotifyingClient: (id)client
			      usingCache: (BOOL)shouldUseCache
{
  NSURLHandle	*handle = [self URLHandleUsingCache: YES];
  NSData	*d;

  if (shouldUseCache == YES && (d = [handle availableResourceData]) != nil)
    {
      /*
       * We already have cached data we should use.
       */
      if ([client respondsToSelector:
	@selector(URL:resourceDataDidBecomeAvailable:)])
	{
	  [client URL: self resourceDataDidBecomeAvailable: d];
	}
      if ([client respondsToSelector: @selector(URLResourceDidFinishLoading:)])
	{
	  [client URLResourceDidFinishLoading: self];
	}
    }
  else
    {
      if (client != nil)
	{
	  [clientsLock lock];
	  if (_clients == 0)
	    {
	      _clients = NSCreateMapTable (NSObjectMapKeyCallBacks,
		NSNonRetainedObjectMapValueCallBacks, 0);
	    }
	  NSMapInsert((NSMapTable*)_clients, (void*)handle, (void*)client);
	  [clientsLock unlock];
	  [handle addClient: self];
	}

      /*
       * Kick off the load process.
       */
      [handle loadInBackground];
    }
}

- (NSString*) parameterString
{
  NSString	*parameters = nil;

  if (myData->parameters != 0)
    {
      parameters = [NSString stringWithUTF8String: myData->parameters];
    }
  return parameters;
}

- (NSString*) password
{
  NSString	*password = nil;

  if (myData->password != 0)
    {
      char	buf[strlen(myData->password)+1];

      unescape(myData->password, buf);
      password = [NSString stringWithUTF8String: buf];
    }
  return password;
}

- (NSString*) _pathWithEscapes: (BOOL)withEscapes
{
  NSString	*path = nil;

  if (YES == myData->isGeneric || 0 == myData->scheme)
    {
      unsigned int	len = 3;

      if (_baseURL != nil)
        {
          if (baseData->path && *baseData->path)
            {
              len += strlen(baseData->path);
            }
          else if (baseData->hasNoPath == NO)
            {
              len++;
            }
        }
      if (myData->path && *myData->path)
        {
          len += strlen(myData->path);
        }
      else if (myData->hasNoPath == NO)
        {
          len++;
        }
      if (len > 3)
        {
          char		buf[len];
          char		*ptr;
          char		*tmp;

          ptr = [self _path: buf withEscapes: withEscapes];

          /* Remove any trailing '/' from the path for MacOS-X compatibility.
           */
          tmp = ptr + strlen(ptr) - 1;
          if (tmp > ptr && *tmp == '/')
            {
              *tmp = '\0';
            }

          path = [NSString stringWithUTF8String: ptr];
        }
      else if (YES == myData->emptyPath)
        {
          /* OSX seems to use an empty string for some schemes,
           * though it normally uses nil.
           */
          path = @"";
        }
    }
  return path;
}

- (NSString*) path
{
  return [self _pathWithEscapes: NO];
}

- (NSArray*) pathComponents 
{
  return [[self path] pathComponents];
}

- (NSString*) pathExtension 
{
  return [[self path] pathExtension];
}

- (NSNumber*) port
{
  NSNumber	*port = nil;

  if (myData->port != 0)
    {
      char	buf[strlen(myData->port)+1];

      unescape(myData->port, buf);
      port = [NSNumber numberWithUnsignedShort: atol(buf)];
    }
  return port;
}

- (id) propertyForKey: (NSString*)propertyKey
{
  NSURLHandle	*handle = [self URLHandleUsingCache: YES];

  return [handle propertyForKey: propertyKey];
}

- (NSString*) query
{
  NSString	*query = nil;

  if (myData->query != 0)
    {
      query = [NSString stringWithUTF8String: myData->query];
    }
  return query;
}

- (NSString*) relativePath
{
  if (nil == _baseURL)
    {
      return [self path];
    }
  else
    {
      NSString	*path = nil;

      if (myData->path != 0)
	{
          char		buf[strlen(myData->path) + 1];

          strcpy(buf, myData->path);
          unescape(buf, buf);
	  path = [NSString stringWithUTF8String: buf];
	}
      return path;
    }
}

- (NSString*) relativeString
{
  return _urlString;
}

/* Encode bycopy unless explicitly requested otherwise.
 */
- (id) replacementObjectForPortCoder: (NSPortCoder*)aCoder
{
  if ([aCoder isByref] == NO)
    return self;
  return [super replacementObjectForPortCoder: aCoder];
}

- (NSData*) resourceDataUsingCache: (BOOL)shouldUseCache
{
  NSURLHandle	*handle = [self URLHandleUsingCache: YES];
  NSData	*data = nil;

  if ([handle status] == NSURLHandleLoadSucceeded)
    {
      data = [handle availableResourceData];
    }
  if (shouldUseCache == NO || [handle status] != NSURLHandleLoadSucceeded)
    {
      data = [handle loadInForeground];
    }
  if (nil == data)
    {
      data = [handle availableResourceData];
    }
  return data;
}

- (NSString*) resourceSpecifier
{
  if (YES == myData->isGeneric)
    {
      NSRange	range = [_urlString rangeOfString: @"://"];

      if (range.length > 0)
        {
          NSString *specifier;

          /* MacOSX compatibility - in the case where there is no
           * host in the URL, just return the path (without the "//").
           * For all other cases we return the whole specifier.
           */
          if (nil == [self host])
            {
              specifier = [_urlString substringFromIndex: NSMaxRange(range)];
            }
          else
            {
              specifier = [_urlString substringFromIndex: range.location+1];
            }
          return specifier;
        }
      else
        {
          /*
           * Cope with URLs missing net_path info -  <scheme>:/<path>...
           */
          range = [_urlString rangeOfString: @":"];
          if (range.length > 0)
            {
              return [_urlString substringFromIndex: range.location + 1];
            }
          else
            {
              return _urlString;
            }
        }
    }
  else
    {
      return [NSString stringWithUTF8String: myData->path];
    }
}

- (NSString*) scheme
{
  NSString	*scheme = nil;

  if (myData->scheme != 0)
    {
      scheme = [NSString stringWithUTF8String: myData->scheme];
    }
  return scheme;
}

- (BOOL) setProperty: (id)property
	      forKey: (NSString*)propertyKey
{
  NSURLHandle	*handle = [self URLHandleUsingCache: YES];

  return [handle writeProperty: property forKey: propertyKey];
}

- (BOOL) setResourceData: (NSData*)data
{
  NSURLHandle	*handle = [self URLHandleUsingCache: YES];

  if (handle == nil)
    {
      return NO;
    }
  if ([handle writeData: data] == NO)
    {
      return NO;
    }
  if ([handle loadInForeground] == nil)
    {
      return NO;
    }
  return YES;
}

- (NSURL*) standardizedURL
{
  char		*url = buildURL(baseData, myData, YES);
  unsigned	len = strlen(url);
  NSString	*str;
  NSURL		*tmp;

  str = [[NSString alloc] initWithCStringNoCopy: url
					 length: len
				   freeWhenDone: YES];
  tmp = [NSURL URLWithString: str];
  RELEASE(str);
  return tmp;
}

- (NSURLHandle*) URLHandleUsingCache: (BOOL)shouldUseCache
{
  NSURLHandle	*handle = nil;

  if (shouldUseCache)
    {
      handle = [NSURLHandle cachedHandleForURL: self];
    }
  if (handle == nil)
    {
      Class	c = [NSURLHandle URLHandleClassForURL: self];

      if (c != 0)
	{
	  handle = [[c alloc] initWithURL: self cached: shouldUseCache];
	  IF_NO_GC([handle autorelease];)
	}
    }
  return handle;
}

- (NSString*) user
{
  NSString	*user = nil;

  if (myData->user != 0)
    {
      char	buf[strlen(myData->user)+1];

      unescape(myData->user, buf);
      user = [NSString stringWithUTF8String: buf];
    }
  return user;
}

- (NSURL*) URLByAppendingPathComponent: (NSString*)pathComponent 
{
  return [self _URLBySettingPath:
    [[self path] stringByAppendingPathComponent: pathComponent]];
}

- (NSURL*) URLByAppendingPathExtension: (NSString*)pathExtension
{
  return [self _URLBySettingPath:
    [[self path] stringByAppendingPathExtension: pathExtension]];
}

- (NSURL*) URLByDeletingLastPathComponent 
{
  return [self _URLBySettingPath:
    [[self path] stringByDeletingLastPathComponent]];
}

- (NSURL*) URLByDeletingPathExtension 
{
  return [self _URLBySettingPath:
    [[self path] stringByDeletingPathExtension]];
}

- (NSURL*) URLByResolvingSymlinksInPath 
{
  if ([self isFileURL]) 
    {
      return [NSURL fileURLWithPath:
	[[self path] stringByResolvingSymlinksInPath]];
    }
  return self;
}

- (NSURL*) URLByStandardizingPath 
{
  if ([self isFileURL]) 
    {
      return [NSURL fileURLWithPath: [[self path] stringByStandardizingPath]];
    }
  return self;
}

- (void) URLHandle: (NSURLHandle*)sender
  resourceDataDidBecomeAvailable: (NSData*)newData
{
  id	c = clientForHandle(_clients, sender);

  if ([c respondsToSelector: @selector(URL:resourceDataDidBecomeAvailable:)])
    {
      [c URL: self resourceDataDidBecomeAvailable: newData];
    }
}

- (void) URLHandle: (NSURLHandle*)sender
  resourceDidFailLoadingWithReason: (NSString*)reason
{
  id	c = clientForHandle(_clients, sender);

  if (c != nil)
    {
      if ([c respondsToSelector:
	@selector(URL:resourceDidFailLoadingWithReason:)])
	{
	  [c URL: self resourceDidFailLoadingWithReason: reason];
	}
      [clientsLock lock];
      NSMapRemove((NSMapTable*)_clients, (void*)sender);
      [clientsLock unlock];
    }
  [sender removeClient: self];
}

- (void) URLHandleResourceDidBeginLoading: (NSURLHandle*)sender
{
}

- (void) URLHandleResourceDidCancelLoading: (NSURLHandle*)sender
{
  id	c = clientForHandle(_clients, sender);

  if (c != nil)
    {
      if ([c respondsToSelector: @selector(URLResourceDidCancelLoading:)])
	{
	  [c URLResourceDidCancelLoading: self];
	}
      [clientsLock lock];
      NSMapRemove((NSMapTable*)_clients, (void*)sender);
      [clientsLock unlock];
    }
  [sender removeClient: self];
}

- (void) URLHandleResourceDidFinishLoading: (NSURLHandle*)sender
{
  id	c = clientForHandle(_clients, sender);

  IF_NO_GC([self retain];)
  [sender removeClient: self];
  if (c != nil)
    {
      if ([c respondsToSelector: @selector(URLResourceDidFinishLoading:)])
	{
	  [c URLResourceDidFinishLoading: self];
	}
      [clientsLock lock];
      NSMapRemove((NSMapTable*)_clients, (void*)sender);
      [clientsLock unlock];
    }
  RELEASE(self);
}

@end



/**
 * An informal protocol to which clients may conform if they wish to be
 * notified of the progress in loading a URL for them.  NSURL conforms to
 * this protocol but all methods are implemented as no-ops.  See also
 * the [(NSURLHandleClient)] protocol.
 */
@implementation NSObject (NSURLClient)

- (void) URL: (NSURL*)sender
  resourceDataDidBecomeAvailable: (NSData*)newBytes
{
}

- (void) URL: (NSURL*)sender
  resourceDidFailLoadingWithReason: (NSString*)reason
{
}

- (void) URLResourceDidCancelLoading: (NSURL*)sender
{
}

- (void) URLResourceDidFinishLoading: (NSURL*)sender
{
}

@end

@implementation NSURL (GNUstepBase)
- (NSString*) fullPath
{
  NSString	*path = nil;

  if (YES == myData->isGeneric || 0 == myData->scheme)
    {
      unsigned int	len = 3;

      if (_baseURL != nil)
        {
          if (baseData->path && *baseData->path)
            {
              len += strlen(baseData->path);
            }
          else if (baseData->hasNoPath == NO)
            {
              len++;
            }
        }
      if (myData->path && *myData->path)
        {
          len += strlen(myData->path);
        }
      else if (myData->hasNoPath == NO)
        {
          len++;
        }
      if (len > 3)
        {
          char		buf[len];
          char		*ptr;

          ptr = [self _path: buf withEscapes: NO];
          path = [NSString stringWithUTF8String: ptr];
        }
    }
  return path;
}

- (NSString*) pathWithEscapes
{
  return [self _pathWithEscapes: YES];
}
@end


#define	GSInternal	NSURLQueryItemInternal
#include	"GSInternal.h"
GS_PRIVATE_INTERNAL(NSURLQueryItem)


@implementation NSURLQueryItem

// Creating query items.
+ (instancetype)queryItemWithName:(NSString *)name 
                            value:(NSString *)value
{
  NSURLQueryItem *newQueryItem = [[NSURLQueryItem alloc] initWithName: name
                                                                value: value];
  return AUTORELEASE(newQueryItem);
}

- (instancetype)initWithName:(NSString *)name
                       value:(NSString *)value
{
  self = [super init];
  if (self != nil)
    {
      GS_CREATE_INTERNAL(NSURLQueryItem);
      
      ASSIGNCOPY(internal->_name, name);
      ASSIGNCOPY(internal->_value, value);
    }
  return self;
}

- (void) dealloc
{
  RELEASE(internal->_name);
  RELEASE(internal->_value);
  GS_DESTROY_INTERNAL(NSURLQueryItem);
  [super dealloc];
}

// Reading a name and value from a query
- (NSString *) name
{
  return internal->_name;
}

- (NSString *) value
{
  return internal->_value;
}

- (id) initWithCoder: (NSCoder *)acoder
{
  if ((self = [super init]) != nil)
    {
      if ([acoder allowsKeyedCoding])
        {
          internal->_name = [acoder decodeObjectForKey: @"NS.name"];
          internal->_value = [acoder decodeObjectForKey: @"NS.value"];
        }
      else
        {
          internal->_name = [acoder decodeObject];
          internal->_value = [acoder decodeObject];
        }
    }
  return self;
}

- (void) encodeWithCoder: (NSCoder *)acoder
{
  if ([acoder allowsKeyedCoding])
    {
      [acoder encodeObject: internal->_name forKey: @"NS.name"];
      [acoder encodeObject: internal->_value forKey: @"NS.value"];
    }
  else
    {
      [acoder encodeObject: internal->_name];
      [acoder encodeObject: internal->_value];
    }
}

- (id) copyWithZone: (NSZone *)zone
{
    return [[[self class] allocWithZone: zone] initWithName: internal->_name
                                                      value: internal->_value];
}

@end


#undef	GSInternal
#define	GSInternal NSURLComponentsInternal
#include "GSInternal.h"
GS_PRIVATE_INTERNAL(NSURLComponents)


@implementation NSURLComponents 

// Creating URL components...
+ (instancetype) componentsWithString: (NSString *)urlString
{
  return [[NSURLComponents alloc] initWithString: urlString];
}

+ (instancetype) componentsWithURL: (NSURL *)url 
           resolvingAgainstBaseURL: (BOOL)resolve
{
  return [[NSURLComponents alloc] initWithURL: url
                      resolvingAgainstBaseURL: resolve];
}

- (instancetype) init
{
  self = [super init];
  if (self != nil)
    {
      GS_CREATE_INTERNAL(NSURLComponents);
      
      internal->_rangeOfFragment = NSMakeRange(NSNotFound, 0);
      internal->_rangeOfHost     = NSMakeRange(NSNotFound, 0);
      internal->_rangeOfPassword = NSMakeRange(NSNotFound, 0);
      internal->_rangeOfPath     = NSMakeRange(NSNotFound, 0);
      internal->_rangeOfPort     = NSMakeRange(NSNotFound, 0);
      internal->_rangeOfQuery    = NSMakeRange(NSNotFound, 0);
      internal->_rangeOfScheme   = NSMakeRange(NSNotFound, 0);
      internal->_rangeOfUser     = NSMakeRange(NSNotFound, 0);
    }
  return self;
}

- (instancetype) initWithString: (NSString *)URLString
{
  self = [self init];
  if (self != nil)
    {
      [self setString: URLString];
    }
  return self;
}

- (instancetype) initWithURL: (NSURL *)url 
     resolvingAgainstBaseURL: (BOOL)resolve
{
  self = [self init];
  if (self != nil)
    {
      NSURL *tempURL = url;

      if (resolve)
        {
          tempURL = [url absoluteURL];
        }
      [self setURL: tempURL];
    }
  return self;
}

- (void) dealloc
{
  RELEASE(internal->_url);
  RELEASE(internal->_fragment);
  RELEASE(internal->_host);
  RELEASE(internal->_password);
  RELEASE(internal->_path);
  RELEASE(internal->_port);
  RELEASE(internal->_queryItems);
  RELEASE(internal->_scheme);
  RELEASE(internal->_user);
  GS_DESTROY_INTERNAL(NSURLComponents);
  [super dealloc];
}

- (id) copyWithZone: (NSZone *)zone
{
  return [[NSURLComponents allocWithZone: zone] initWithURL: [self URL]
                                    resolvingAgainstBaseURL: NO];
}

// Regenerate URL when components are changed...
- (void) _regenerateURL
{
  NSMutableString	*urlString;
  NSString		*component;
  NSUInteger 	 	location;
  NSUInteger 		len;
  
  if (internal->_dirty == NO)
    {
      return;
    }

  urlString = [[NSMutableString alloc] initWithCapacity: 1000];
  location = 0;
  // Build up the URL from components...
  if (internal->_scheme != nil)
    {
<<<<<<< HEAD
      NSString *comp = [self scheme];
      NSInteger len = [comp length];
      urlString = [urlString stringByAppendingFormat: @"%@://", comp];
=======
      component = [self percentEncodedScheme];
      [urlString appendString: component];
      len = [component length];
>>>>>>> 4ffce48b
      internal->_rangeOfScheme = NSMakeRange(location, len);
      [urlString appendString: @"://"];
      location += len + 3;
    }
  else
    {
      internal->_rangeOfScheme = NSMakeRange(NSNotFound, 0);
    }

  if (internal->_user != nil) 
    {
      if (internal->_password != nil)
        {
          component = [self percentEncodedUser];
	  len = [component length];
          [urlString appendString: component];
          internal->_rangeOfUser = NSMakeRange(location, len);
          [urlString appendString: @":"];
          location += len + 1;

          component = [self percentEncodedPassword];
	  len = [component length];
          [urlString appendString: component];
          internal->_rangeOfUser = NSMakeRange(location, len);
          [urlString appendString: @"@"];
          location += len + 1;
        }
      else
        {
          component = [self percentEncodedUser];
	  len = [component length];
          [urlString appendString: component];
          internal->_rangeOfUser = NSMakeRange(location, len);
          [urlString appendString: @"@"];
          location += len + 1;
        }
    }

  if (internal->_host != nil)
    {
      component = [self percentEncodedHost];
      len = [component length];
      [urlString appendString: component];
      internal->_rangeOfHost = NSMakeRange(location, len);
      location += len;
    }

  if (internal->_port != nil)
    {
      component = [[self port] stringValue];
      len = [component length];
      [urlString appendString: @":"];
      location += 1;
      [urlString appendString: component];
      internal->_rangeOfPort = NSMakeRange(location, len);
      location += len;
    }

  /* FIXME ... if the path is empty we still need a '/' do we not?
   */
  if (internal->_path != nil)
    {
      component = [self percentEncodedPath];
      len = [component length];
      [urlString appendString: component];
      internal->_rangeOfPath = NSMakeRange(location, len);
      location += len;
    }

  if ([internal->_queryItems count] > 0)
    {
      component = [self percentEncodedQuery];
      len = [component length];
      [urlString appendString: @"?"];
      location += 1;
      [urlString appendString: component];
      internal->_rangeOfQuery = NSMakeRange(location, len);
      location += len;
    }

  if (internal->_fragment != nil)
    {
      component = [self percentEncodedFragment];
      len = [component length];
      [urlString appendString: @"#"];
      location += 1;
      [urlString appendString: component];
      internal->_rangeOfFragment = NSMakeRange(location, len);
      location += len;
    }

  ASSIGNCOPY(internal->_url, [NSURL URLWithString: urlString]);
  internal->_dirty = NO;
  RELEASE(urlString);
}

// Getting the URL
- (NSString *) string
{
  return [[self URL] absoluteString];
}

- (void) setString: (NSString *)urlString
{
  NSURL *url = [NSURL URLWithString: urlString];
  [self setURL: url];
}

- (NSURL *) URL
{
  [self _regenerateURL];
  return internal->_url;
}

- (void) setURL: (NSURL *)url
{
  // Set all the components...
  [self setScheme: [url scheme]];
  [self setHost: [url host]];
  [self setPort: [url port]];
  [self setUser: [url user]];
  [self setPassword: [url password]];
  [self setPath: [url path]];
  [self setQuery: [url query]];
  [self setFragment: [url fragment]];
}

- (NSURL *) URLRelativeToURL: (NSURL *)baseURL
{
  return nil;
}

// Accessing Components in Native Format
- (NSString *) fragment
{
  return internal->_fragment;
}

- (void) setFragment: (NSString *)fragment
{
  ASSIGNCOPY(internal->_fragment, fragment);
  internal->_dirty = YES;
}

- (NSString *) host
{
  return internal->_host;
}

- (void) setHost: (NSString *)host
{
  ASSIGNCOPY(internal->_host, host);
  internal->_dirty = YES;
}

- (NSString *) password
{
  return internal->_password;
}

- (void) setPassword: (NSString *)password
{
  ASSIGNCOPY(internal->_password, password);
  internal->_dirty = YES;
}

- (NSString *) path
{
  return internal->_path;
}

- (void) setPath: (NSString *)path
{
  ASSIGNCOPY(internal->_path, path);
  internal->_dirty = YES;
}

- (NSNumber *) port
{
  return internal->_port;
}

- (void) setPort: (NSNumber *)port
{
  ASSIGNCOPY(internal->_port, port);
  internal->_dirty = YES;
}

- (NSString *) query
{
  NSString *query = @"";
  NSEnumerator *en = [internal->_queryItems objectEnumerator];
  NSURLQueryItem *item = nil;

  while ((item = (NSURLQueryItem *)[en nextObject]) != nil)
    {
      NSString *name = [item name];
      NSString *value = [[item value] _stringByAddingPercentEscapesForQuery];
      NSString *itemString = [NSString stringWithFormat: @"%@=%@",name,value];

      if ([query length] > 0)
        {
          query = [query stringByAppendingString: @"&"];
        }
      query = [query stringByAppendingString: itemString];
    }
  return query;
}

- (void) setQuery: (NSString *)query
{
  if (query != nil)
    {
      NSMutableArray *result = [NSMutableArray arrayWithCapacity: 5];
      NSArray *items = [query componentsSeparatedByString: @"&"];
      NSEnumerator *en = [items objectEnumerator];
      id item = nil;

      while ((item = [en nextObject]) != nil)
        {
          NSArray *query = [item componentsSeparatedByString: @"="];
          NSString *name = [query objectAtIndex: 0];
          NSString *value = [query objectAtIndex: 1];
          NSURLQueryItem *qitem = [NSURLQueryItem queryItemWithName: name
                                                              value: value];
          [result addObject: qitem];
        }
      [self setQueryItems: result];
    }
  else
    {
      [self setQueryItems: nil];
    }
}

- (NSArray *) queryItems
{
  return internal->_queryItems;
}

- (void) setQueryItems: (NSArray *)queryItems
{ 
  ASSIGNCOPY(internal->_queryItems, queryItems);
  internal->_dirty = YES;
}

- (NSString *) scheme
{
  return internal->_scheme;
}

- (void) setScheme: (NSString *)scheme
{
  ASSIGNCOPY(internal->_scheme, scheme);
  internal->_dirty = YES;
}

- (NSString *) user
{
  return internal->_user;
}

- (void) setUser: (NSString *)user
{
  ASSIGNCOPY(internal->_user, user);
  internal->_dirty = YES;
}

// Accessing Components in PercentEncoded Format
- (NSString *) percentEncodedFragment
{
  return [internal->_fragment stringByAddingPercentEncodingWithAllowedCharacters:
                    [NSCharacterSet URLFragmentAllowedCharacterSet]];
}

- (void) setPercentEncodedFragment: (NSString *)fragment
{
  [self setFragment: [fragment stringByRemovingPercentEncoding]];
}

- (NSString *) percentEncodedHost
{
  return [internal->_host stringByAddingPercentEncodingWithAllowedCharacters:
                    [NSCharacterSet URLHostAllowedCharacterSet]];
}

- (void) setPercentEncodedHost: (NSString *)host
{
  [self setHost: [host stringByRemovingPercentEncoding]];
}

- (NSString *) percentEncodedPassword
{
  return [internal->_password stringByAddingPercentEncodingWithAllowedCharacters:
                    [NSCharacterSet URLPasswordAllowedCharacterSet]];
}

- (void) setPercentEncodedPassword: (NSString *)password
{
  [self setPassword: [password stringByRemovingPercentEncoding]];
}

- (NSString *) percentEncodedPath
{
  return [internal->_path stringByAddingPercentEncodingWithAllowedCharacters:
                    [NSCharacterSet URLPathAllowedCharacterSet]];
}

- (void) setPercentEncodedPath: (NSString *)path
{
  [self setPath: [path stringByRemovingPercentEncoding]];
}

- (NSString *) percentEncodedQuery
{
  NSString *query = @"";
  NSEnumerator *en = [[self percentEncodedQueryItems] objectEnumerator];
  NSURLQueryItem *item = nil;

  while ((item = (NSURLQueryItem *)[en nextObject]) != nil)
    {
      NSString *name = [item name];
      NSString *value = [item value];
      NSString *itemString = [NSString stringWithFormat: @"%@=%@",name,value];
      if ([query length] > 0)
        {
          query = [query stringByAppendingString: @"&"];
        }
      query = [query stringByAppendingString: itemString];
    }
  return query;
}

- (void) setPercentEncodedQuery: (NSString *)query
{
  [self setQuery: [query stringByRemovingPercentEncoding]];
}

- (NSArray *) percentEncodedQueryItems
{
  NSMutableArray *items = [NSMutableArray arrayWithCapacity: [internal->_queryItems count]];
  NSEnumerator *en = [internal->_queryItems objectEnumerator];
  NSURLQueryItem *i = nil;

  while((i = [en nextObject]) != nil)
    {
      NSURLQueryItem *ni = [NSURLQueryItem queryItemWithName: [[i name] _stringByAddingPercentEscapesForQuery]
                                                       value: [[i value] _stringByAddingPercentEscapesForQuery]];
      [items addObject: ni];
    }

  return items;
}

- (void) setPercentEncodedQueryItems: (NSArray *)queryItems
{
  NSMutableArray *items = [NSMutableArray arrayWithCapacity: [queryItems count]];
  NSEnumerator *en = [queryItems objectEnumerator];
  NSURLQueryItem *i = nil;

  while((i = [en nextObject]) != nil)
    {
      NSURLQueryItem *ni = [NSURLQueryItem queryItemWithName: [[i name] stringByRemovingPercentEncoding]
                                                       value: [[i value] stringByRemovingPercentEncoding]];
      [items addObject: ni];
    }

  [self setQueryItems: items];
}

- (NSString *) percentEncodedUser
{
  return [internal->_user stringByAddingPercentEncodingWithAllowedCharacters:
                    [NSCharacterSet URLUserAllowedCharacterSet]];
}

- (void) setPercentEncodedUser: (NSString *)user
{
  [self setUser: [user stringByRemovingPercentEncoding]];
}

// Locating components of the URL string representation
- (NSRange) rangeOfFragment
{
  [self _regenerateURL];
  return internal->_rangeOfFragment;
}

- (NSRange) rangeOfHost
{
  [self _regenerateURL];
  return internal->_rangeOfHost;
}

- (NSRange) rangeOfPassword
{
  [self _regenerateURL];
  return internal->_rangeOfPassword;
}

- (NSRange) rangeOfPath
{
  [self _regenerateURL];
  return internal->_rangeOfPath;
}

- (NSRange) rangeOfPort
{
  [self _regenerateURL];
  return internal->_rangeOfPort;
}

- (NSRange) rangeOfQuery
{
  [self _regenerateURL];
  return internal->_rangeOfQuery;
}

- (NSRange) rangeOfScheme
{
  [self _regenerateURL];
  return internal->_rangeOfScheme;
}

- (NSRange) rangeOfUser
{
  [self _regenerateURL];
  return internal->_rangeOfUser;
}
  
@end<|MERGE_RESOLUTION|>--- conflicted
+++ resolved
@@ -2425,15 +2425,9 @@
   // Build up the URL from components...
   if (internal->_scheme != nil)
     {
-<<<<<<< HEAD
-      NSString *comp = [self scheme];
-      NSInteger len = [comp length];
-      urlString = [urlString stringByAppendingFormat: @"%@://", comp];
-=======
-      component = [self percentEncodedScheme];
+      component = [self scheme];
       [urlString appendString: component];
       len = [component length];
->>>>>>> 4ffce48b
       internal->_rangeOfScheme = NSMakeRange(location, len);
       [urlString appendString: @"://"];
       location += len + 3;
