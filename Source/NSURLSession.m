--- conflicted
+++ resolved
@@ -266,24 +266,6 @@
           return nil;
         }
 
-<<<<<<< HEAD
-      _taskRegistry = [[GSTaskRegistry alloc] init];
-#if	defined(CURLSSLBACKEND_GNUTLS)
-      curl_global_sslset(CURLSSLBACKEND_GNUTLS, NULL, NULL);
-#endif
-      curl_global_init(CURL_GLOBAL_SSL);
-      sprintf(label, "NSURLSession %u", nextSessionIdentifier());
-      targetQueue
-	= dispatch_get_global_queue(DISPATCH_QUEUE_PRIORITY_DEFAULT, 0);
-#if HAVE_DISPATCH_QUEUE_CREATE_WITH_TARGET
-      _workQueue = dispatch_queue_create_with_target(label,
-	DISPATCH_QUEUE_SERIAL, targetQueue);
-#else
-      _workQueue = dispatch_queue_create(label,	DISPATCH_QUEUE_SERIAL);
-      dispatch_set_target_queue(_workQueue, targetQueue);
-#endif
-      if (nil != queue)
-=======
       dispatch_source_set_cancel_handler(_timer, ^{
         dispatch_release(this->_timer);
       });
@@ -298,7 +280,6 @@
 
       /* Use the provided delegateQueue if available */
       if (queue)
->>>>>>> 7cf59e47
         {
           _delegateQueue = queue;
         }
@@ -328,37 +309,9 @@
 
       /* Check if GSCACertificateFilePath is set */
 
-<<<<<<< HEAD
-- (void) finishTasksAndInvalidate
-{
-  dispatch_async(_workQueue,
-    ^{
-      _invalidated = YES;
-      
-      void (^invalidateSessionCallback)(void) = 
-        ^{
-          if (nil == _delegate) return;
-
-          [[self delegateQueue] addOperationWithBlock:
-            ^{
-              if ([_delegate respondsToSelector: @selector(URLSession:didBecomeInvalidWithError:)]) 
-                {
-                  [_delegate URLSession: self didBecomeInvalidWithError: nil];
-                }
-              _delegate = nil;
-            }];
-        };
-
-      // if (![_taskRegistry isEmpty]) 
-      //   {
-      //     [_taskRegistry notifyOnTasksCompletion: invalidateSessionCallback];
-      //   }
-      // else 
-=======
       caPath = [[NSUserDefaults standardUserDefaults]
         objectForKey:GSCACertificateFilePath];
       if (caPath)
->>>>>>> 7cf59e47
         {
           NSDebugMLLog(
             GS_NSURLSESSION_DEBUG_KEY,
