/**Implementation for NSOperation for GNUStep
   Copyright (C) 2008-2023 Free Software Foundation, Inc.

   Written by:  Gregory Casamento <greg.casamento@gmail.com>
   Written by:  Richard Frith-Macdonald <rfm@gnu.org>

   This file is part of the GNUstep Base Library.

   This library is free software; you can redistribute it and/or
   modify it under the terms of the GNU Lesser General Public
   License as published by the Free Software Foundation; either
   version 2 of the License, or (at your option) any later version.

   This library is distributed in the hope that it will be useful,
   but WITHOUT ANY WARRANTY; without even the implied warranty of
   MERCHANTABILITY or FITNESS FOR A PARTICULAR PURPOSE.  See the GNU
   Lesser General Public License for more details.

   You should have received a copy of the GNU Lesser General Public
   License along with this library; if not, write to the Free
   Software Foundation, Inc., 31 Milk Street #960789 Boston, MA 02196 USA.

   <title>NSOperation class reference</title>
   Created: 2008-06-08 11:38:33 +0100 (Sun, 08 Jun 2008)
   */

#import "common.h"

#import "Foundation/NSLock.h"

#define	GS_NSOperation_IVARS \
  NSRecursiveLock *lock; \
  NSConditionLock *cond; \
  NSOperationQueuePriority priority; \
  double threadPriority; \
  BOOL cancelled; \
  BOOL concurrent; \
  BOOL executing; \
  BOOL finished; \
  BOOL blocked; \
  BOOL ready; \
  NSMutableArray *dependencies; \
  id completionBlock;

#define	GS_NSOperationQueue_IVARS \
  NSRecursiveLock	*lock; \
  NSConditionLock	*cond; \
  NSMutableArray	*operations; \
  NSMutableArray	*waiting; \
  NSMutableArray	*starting; \
  NSString		*name; \
  NSString		*threadName; \
  BOOL			suspended; \
  NSInteger		executing; \
  NSInteger		threadCount; \
  NSInteger		maxThreads;

#import "Foundation/NSOperation.h"
#import "Foundation/NSArray.h"
#import "Foundation/NSAutoreleasePool.h"
#import "Foundation/NSDictionary.h"
#import "Foundation/NSEnumerator.h"
#import "Foundation/NSException.h"
#import "Foundation/NSKeyValueObserving.h"
#import "Foundation/NSThread.h"
#import "Foundation/NSValue.h"
#import "GNUstepBase/NSArray+GNUstepBase.h"
#import "GSPrivate.h"

#define	GSInternal	NSOperationInternal
#include	"GSInternal.h"
GS_PRIVATE_INTERNAL(NSOperation)

static void     *isFinishedCtxt = (void*)"isFinished";
static void     *isReadyCtxt = (void*)"isReady";
static void     *queuePriorityCtxt = (void*)"queuePriority";

@interface	NSOperation (Private)
- (void) _finish;
- (void) _updateReadyState;
@end

@implementation NSOperation

+ (BOOL) automaticallyNotifiesObserversForKey: (NSString*)theKey
{
  /* Handle all KVO manually
   */
  return NO;
}

- (void) addDependency: (NSOperation *)op
{
  if (NO == [op isKindOfClass: [NSOperation class]])
    {
      [NSException raise: NSInvalidArgumentException
		  format: @"[%@-%@] dependency is not an NSOperation",
	NSStringFromClass([self class]), NSStringFromSelector(_cmd)];
    }
  if (op == self)
    {
      [NSException raise: NSInvalidArgumentException
		  format: @"[%@-%@] attempt to add dependency on self",
	NSStringFromClass([self class]), NSStringFromSelector(_cmd)];
    }
  [internal->lock lock];
  if (internal->dependencies == nil)
    {
      internal->dependencies = [[NSMutableArray alloc] initWithCapacity: 5];
    }
  NS_DURING
    {
      if (NSNotFound == [internal->dependencies indexOfObjectIdenticalTo: op])
	{
	  [self willChangeValueForKey: @"dependencies"];
          [internal->dependencies addObject: op];
	  /* We only need to watch for changes if it's possible for them to
	   * happen and make a difference.
	   */
	  if (NO == [op isFinished]
	    && NO == [self isCancelled]
	    && NO == [self isExecuting]
	    && NO == [self isFinished])
	    {
	      /* Can change readiness if we are neither cancelled nor
	       * executing nor finished.  So we need to observe for the
	       * finish of the dependency.
	       */
	      [op addObserver: self
		   forKeyPath: @"isFinished"
		      options: NSKeyValueObservingOptionNew
		      context: isFinishedCtxt];
	      if (internal->ready == YES)
		{
		  /* The new dependency stops us being ready ...
		   * change state.
		   */
		  [self willChangeValueForKey: @"isReady"];
		  internal->ready = NO;
		  [self didChangeValueForKey: @"isReady"];
		}
	    }
	  [self didChangeValueForKey: @"dependencies"];
	}
    }
  NS_HANDLER
    {
      [internal->lock unlock];
      NSLog(@"Problem adding dependency: %@", localException);
      return;
    }
  NS_ENDHANDLER
  [internal->lock unlock];
}

- (void) cancel
{
  if (NO == internal->cancelled && NO == [self isFinished])
    {
      [internal->lock lock];
      if (NO == internal->cancelled && NO == [self isFinished])
	{
	  NS_DURING
	    {
	      [self willChangeValueForKey: @"isCancelled"];
	      internal->cancelled = YES;
	      if (NO == internal->ready)
		{
	          [self willChangeValueForKey: @"isReady"];
		  internal->ready = YES;
	          [self didChangeValueForKey: @"isReady"];
		}
	      [self didChangeValueForKey: @"isCancelled"];
	    }
	  NS_HANDLER
	    {
	      [internal->lock unlock];
	      NSLog(@"Problem cancelling operation: %@", localException);
	      return;
	    }
	  NS_ENDHANDLER
	}
      [internal->lock unlock];
    }
}

- (GSOperationCompletionBlock) completionBlock
{
  return (GSOperationCompletionBlock)internal->completionBlock;
}

- (void) dealloc
{
  /* Only clean up if ivars have been initialised
   */
<<<<<<< HEAD
  if (internal && internal->lock)
=======
  if (GS_EXISTS_INTERNAL && internal->lock != nil)
>>>>>>> e7e7051a
    {
      NSOperation	*op;

      if (!internal->finished)
        {
          [self removeObserver: self forKeyPath: @"isFinished"];
        }
      while ((op = [internal->dependencies lastObject]) != nil)
	{
	  [self removeDependency: op];
	}
      RELEASE(internal->dependencies);
      RELEASE(internal->cond);
      RELEASE(internal->lock);
      RELEASE(internal->completionBlock);
      GS_DESTROY_INTERNAL(NSOperation);
    }
  DEALLOC
}

- (NSArray *) dependencies
{
  NSArray	*a;

  if (internal->dependencies == nil)
    {
      a = [NSArray array];	// OSX return an empty array
    }
  else
    {
      [internal->lock lock];
      a = [NSArray arrayWithArray: internal->dependencies];
      [internal->lock unlock];
    }
  return a;
}

- (id) init
{
  if ((self = [super init]) != nil)
    {
      GS_CREATE_INTERNAL(NSOperation);
      internal->priority = NSOperationQueuePriorityNormal;
      internal->threadPriority = 0.5;
      internal->ready = YES;
      internal->lock = [NSRecursiveLock new];
      [internal->lock setName:
        [NSString stringWithFormat: @"lock-for-opqueue-%p", self]];
      internal->cond = [[NSConditionLock alloc] initWithCondition: 0];
      [internal->cond setName:
        [NSString stringWithFormat: @"cond-for-opqueue-%p", self]];
      [self addObserver: self
             forKeyPath: @"isFinished"
                options: NSKeyValueObservingOptionNew
                context: isFinishedCtxt];
    }
  return self;
}

- (BOOL) isCancelled
{
  return internal->cancelled;
}

- (BOOL) isExecuting
{
  return internal->executing;
}

- (BOOL) isFinished
{
  return internal->finished;
}

- (BOOL) isConcurrent
{
  return internal->concurrent;
}

- (BOOL) isReady
{
  return internal->ready;
}

- (void) main
{
  return;	// OSX default implementation does nothing
}

- (void) observeValueForKeyPath: (NSString *)keyPath
		       ofObject: (id)object
                         change: (NSDictionary *)change
                        context: (void *)context
{
  NSOperation *op = object;
  if (NO == [op isFinished])
    {
      return;
    }

  if (object == self)
    {
      [internal->lock lock];

      /* We only observe isFinished changes, and we can remove self as an
       * observer once we know the operation has finished since it can never
       * become unfinished.
       */
      [object removeObserver: self forKeyPath: @"isFinished"];

      /* Concurrent operations: Call completion block and set internal finished
       * state so we don't try removing the observer again in -dealloc. */
      if (YES == [self isConcurrent])
        {
          internal->finished = YES;
          CALL_BLOCK_NO_ARGS(
            ((GSOperationCompletionBlock)internal->completionBlock));
        }

      /* We have finished and need to unlock the condition lock so that
       * any waiting thread can continue.
       */
      [internal->cond lock];
      [internal->cond unlockWithCondition: 1];

      [internal->lock unlock];
    }
  else
    {
      /* Some dependency has finished ...
       */
      [self _updateReadyState];
    }
}

- (NSOperationQueuePriority) queuePriority
{
  return internal->priority;
}

- (void) removeDependency: (NSOperation *)op
{
  [internal->lock lock];
  NS_DURING
    {
      if (NSNotFound != [internal->dependencies indexOfObjectIdenticalTo: op])
	{
	  [op removeObserver: self forKeyPath: @"isFinished"];
	  [self willChangeValueForKey: @"dependencies"];
	  [internal->dependencies removeObject: op];
	  if (NO == internal->ready)
	    {
	      /* The dependency may cause us to become ready ...
	       */
	      [self _updateReadyState];
	    }
	  [self didChangeValueForKey: @"dependencies"];
	}
    }
  NS_HANDLER
    {
      [internal->lock unlock];
      NSLog(@"Problem removing dependency: %@", localException);
      return;
    }
  NS_ENDHANDLER
  [internal->lock unlock];
}

- (void) setCompletionBlock: (GSOperationCompletionBlock)aBlock
{
  ASSIGNCOPY(internal->completionBlock, (id)aBlock);
}

- (void) setQueuePriority: (NSOperationQueuePriority)pri
{
  if (pri <= NSOperationQueuePriorityVeryLow)
    pri = NSOperationQueuePriorityVeryLow;
  else if (pri <= NSOperationQueuePriorityLow)
    pri = NSOperationQueuePriorityLow;
  else if (pri < NSOperationQueuePriorityHigh)
    pri = NSOperationQueuePriorityNormal;
  else if (pri < NSOperationQueuePriorityVeryHigh)
    pri = NSOperationQueuePriorityHigh;
  else
    pri = NSOperationQueuePriorityVeryHigh;

  if (pri != internal->priority)
    {
      [internal->lock lock];
      if (pri != internal->priority)
	{
	  NS_DURING
	    {
	      [self willChangeValueForKey: @"queuePriority"];
	      internal->priority = pri;
	      [self didChangeValueForKey: @"queuePriority"];
	    }
	  NS_HANDLER
	    {
	      [internal->lock unlock];
	      NSLog(@"Problem setting priority: %@", localException);
	      return;
	    }
	  NS_ENDHANDLER
	}
      [internal->lock unlock];
    }
}

- (void) setThreadPriority: (double)pri
{
  if (pri > 1) pri = 1;
  else if (pri < 0) pri = 0;
  internal->threadPriority = pri;
}

- (void) start
{
  ENTER_POOL

  double	prio = [NSThread  threadPriority];

  AUTORELEASE(RETAIN(self));	// Make sure we exist while running.
  [internal->lock lock];
  NS_DURING
    {
      if (YES == [self isExecuting])
	{
	  [NSException raise: NSInvalidArgumentException
		      format: @"[%@-%@] called on executing operation",
	    NSStringFromClass([self class]), NSStringFromSelector(_cmd)];
	}
      if (YES == [self isFinished])
	{
	  [NSException raise: NSInvalidArgumentException
		      format: @"[%@-%@] called on finished operation",
	    NSStringFromClass([self class]), NSStringFromSelector(_cmd)];
	}
      if (NO == [self isReady])
	{
	  [NSException raise: NSInvalidArgumentException
		      format: @"[%@-%@] called on operation which is not ready",
	    NSStringFromClass([self class]), NSStringFromSelector(_cmd)];
	}
      if (NO == internal->executing)
	{
	  [self willChangeValueForKey: @"isExecuting"];
	  internal->executing = YES;
	  [self didChangeValueForKey: @"isExecuting"];
	}
    }
  NS_HANDLER
    {
      [internal->lock unlock];
      [localException raise];
    }
  NS_ENDHANDLER
  [internal->lock unlock];

  NS_DURING
    {
      if (NO == [self isCancelled])
	{
	  [NSThread setThreadPriority: internal->threadPriority];
	  [self main];
	}
    }
  NS_HANDLER
    {
      [NSThread setThreadPriority:  prio];
      [localException raise];
    }
  NS_ENDHANDLER;

  [self _finish];
  LEAVE_POOL
}

- (double) threadPriority
{
  return internal->threadPriority;
}

- (void) waitUntilFinished
{
  [internal->cond lockWhenCondition: 1];	// Wait for finish
  [internal->cond unlockWithCondition: 1];	// Signal any other watchers
}
@end

@implementation	NSOperation (Private)
/* NB code calling this method must ensure that the receiver is retained
 * until after the method returns.
 */
- (void) _finish
{
  [internal->lock lock];
  if (NO == internal->finished)
    {
      if (YES == internal->executing)
        {
	  [self willChangeValueForKey: @"isExecuting"];
	  [self willChangeValueForKey: @"isFinished"];
	  internal->executing = NO;
	  internal->finished = YES;
	  [self didChangeValueForKey: @"isFinished"];
	  [self didChangeValueForKey: @"isExecuting"];
	}
      else
	{
	  [self willChangeValueForKey: @"isFinished"];
	  internal->finished = YES;
	  [self didChangeValueForKey: @"isFinished"];
	}
      CALL_BLOCK_NO_ARGS(
	((GSOperationCompletionBlock)internal->completionBlock));
    }
  [internal->lock unlock];
}

- (void) _updateReadyState
{
  [internal->lock lock];
  if (NO == internal->ready)
    {
      NSEnumerator	*en;
      NSOperation	*op;

      /* After a dependency has finished or was removed we need to check
       * to see if we are now ready.
       * This is protected by locks so that an update due to an observed
       * change in one thread won't interrupt anything in another thread.
       */
      en = [internal->dependencies objectEnumerator];
      while ((op = [en nextObject]) != nil)
        {
          if (NO == [op isFinished])
            break;
        }
      if (op == nil)
        {
          [self willChangeValueForKey: @"isReady"];
          internal->ready = YES;
          [self didChangeValueForKey: @"isReady"];
        }
    }
  [internal->lock unlock];
}

@end


@implementation NSBlockOperation

+ (instancetype) blockOperationWithBlock: (GSBlockOperationBlock)block
{
  NSBlockOperation *op = [[self alloc] init];

  [op addExecutionBlock: block];
  return AUTORELEASE(op);
}

- (void) addExecutionBlock: (GSBlockOperationBlock)block
{
  id	blockCopy = (id)Block_copy(block);

  [_executionBlocks addObject: blockCopy];
  RELEASE(blockCopy);
}

- (void) dealloc
{
  RELEASE(_executionBlocks);
  DEALLOC
}

- (NSArray *) executionBlocks
{
  return _executionBlocks;
}

- (id) init
{
  self = [super init];
  if (self != nil)
    {
      _executionBlocks = [[NSMutableArray alloc] initWithCapacity: 1];
    }
  return self;
}

- (void) main
{
  NSEnumerator 		*en = [_executionBlocks objectEnumerator];
  GSBlockOperationBlock theBlock;

  while ((theBlock = (GSBlockOperationBlock)[en nextObject]) != NULL)
    {
      CALL_NON_NULL_BLOCK_NO_ARGS(theBlock);
    }

  [_executionBlocks removeAllObjects];
}
@end


#undef	GSInternal
#define	GSInternal	NSOperationQueueInternal
#include	"GSInternal.h"
GS_PRIVATE_INTERNAL(NSOperationQueue)


@interface	NSOperationQueue (Private)
- (void) _execute;
- (void) _thread: (NSNumber *) threadNumber;
- (void) observeValueForKeyPath: (NSString *)keyPath
		       ofObject: (id)object
                         change: (NSDictionary *)change
                        context: (void *)context;
@end

static NSInteger	maxConcurrent = 8;	// Thread pool size

static NSComparisonResult
sortFunc(id o1, id o2, void *ctxt)
{
  NSOperationQueuePriority p1 = [o1 queuePriority];
  NSOperationQueuePriority p2 = [o2 queuePriority];

  if (p1 < p2) return NSOrderedDescending;
  if (p1 > p2) return NSOrderedAscending;
  return NSOrderedSame;
}

static NSString	*threadKey = @"NSOperationQueue";
static NSOperationQueue *mainQueue = nil;

@implementation NSOperationQueue

+ (id) currentQueue
{
  if ([NSThread isMainThread])
    {
      return mainQueue;
    }
  return [[[NSThread currentThread] threadDictionary] objectForKey: threadKey];
}

+ (void) initialize
{
  if (nil == mainQueue)
    {
      mainQueue = [self new];
    }
}

+ (id) mainQueue
{
  return mainQueue;
}

- (void) addOperation: (NSOperation *)op
{
  if (op == nil || NO == [op isKindOfClass: [NSOperation class]])
    {
      [NSException raise: NSInvalidArgumentException
		  format: @"[%@-%@] object is not an NSOperation",
	NSStringFromClass([self class]), NSStringFromSelector(_cmd)];
    }
  [internal->lock lock];
  if (NSNotFound == [internal->operations indexOfObjectIdenticalTo: op]
    && NO == [op isFinished])
    {
      [op addObserver: self
	   forKeyPath: @"isReady"
	      options: NSKeyValueObservingOptionNew
	      context: isReadyCtxt];
      [self willChangeValueForKey: @"operations"];
      [self willChangeValueForKey: @"operationCount"];
      [internal->operations addObject: op];
      [self didChangeValueForKey: @"operationCount"];
      [self didChangeValueForKey: @"operations"];
      if (YES == [op isReady])
	{
	  [self observeValueForKeyPath: @"isReady"
			      ofObject: op
				change: nil
			       context: isReadyCtxt];
	}
    }
  [internal->lock unlock];
}

- (void) addOperationWithBlock: (GSBlockOperationBlock)block
{
  NSBlockOperation *bop = [NSBlockOperation blockOperationWithBlock: block];
  [self addOperation: bop];
}


- (void) addOperations: (NSArray *)ops
     waitUntilFinished: (BOOL)shouldWait
{
  NSUInteger	total;
  NSUInteger	index;

  if (ops == nil || NO == [ops isKindOfClass: [NSArray class]])
    {
      [NSException raise: NSInvalidArgumentException
		  format: @"[%@-%@] object is not an NSArray",
	NSStringFromClass([self class]), NSStringFromSelector(_cmd)];
    }
  total = [ops count];
  if (total > 0)
    {
      BOOL		invalidArg = NO;
      NSUInteger	toAdd = total;
      GS_BEGINITEMBUF(buf, total, id)

      [ops getObjects: buf];
      for (index = 0; index < total; index++)
	{
	  NSOperation	*op = buf[index];

	  if (NO == [op isKindOfClass: [NSOperation class]])
	    {
	      invalidArg = YES;
	      toAdd = 0;
	      break;
	    }
	  if (YES == [op isFinished])
	    {
	      buf[index] = nil;
	      toAdd--;
	    }
	}
      if (toAdd > 0)
	{
          [internal->lock lock];
	  [self willChangeValueForKey: @"operationCount"];
	  [self willChangeValueForKey: @"operations"];
	  for (index = 0; index < total; index++)
	    {
	      NSOperation	*op = buf[index];

	      if (op == nil)
		{
		  continue;		// Not added
		}
	      if (NSNotFound
		!= [internal->operations indexOfObjectIdenticalTo: op])
		{
		  buf[index] = nil;	// Not added
		  toAdd--;
		  continue;
		}
	      [op addObserver: self
		   forKeyPath: @"isReady"
		      options: NSKeyValueObservingOptionNew
		      context: isReadyCtxt];
	      [internal->operations addObject: op];
	      if (NO == [op isReady])
		{
		  buf[index] = nil;	// Not yet ready
		}
	    }
	  [self didChangeValueForKey: @"operationCount"];
	  [self didChangeValueForKey: @"operations"];
	  for (index = 0; index < total; index++)
	    {
	      NSOperation	*op = buf[index];

	      if (op != nil)
		{
		  [self observeValueForKeyPath: @"isReady"
				      ofObject: op
					change: nil
				       context: isReadyCtxt];
		}
	    }
          [internal->lock unlock];
	}
      GS_ENDITEMBUF()
      if (YES == invalidArg)
	{
	  [NSException raise: NSInvalidArgumentException
	    format: @"[%@-%@] object at index %"PRIuPTR" is not an NSOperation",
	    NSStringFromClass([self class]), NSStringFromSelector(_cmd),
	    index];
	}
    }
  if (YES == shouldWait)
    {
      [self waitUntilAllOperationsAreFinished];
    }
}

- (void) cancelAllOperations
{
  [[self operations] makeObjectsPerformSelector: @selector(cancel)];
}

- (void) dealloc
{
  if (GS_EXISTS_INTERNAL && internal->lock != nil)
    {
      [self cancelAllOperations];
      DESTROY(internal->operations);
      DESTROY(internal->starting);
      DESTROY(internal->waiting);
      DESTROY(internal->name);
      DESTROY(internal->cond);
      DESTROY(internal->lock);
      GS_DESTROY_INTERNAL(NSOperationQueue);
    }
  DEALLOC
}

- (id) init
{
  if ((self = [super init]) != nil)
    {
      GS_CREATE_INTERNAL(NSOperationQueue);
      internal->suspended = NO;
      internal->maxThreads = NSOperationQueueDefaultMaxConcurrentOperationCount;
      internal->operations = [NSMutableArray new];
      internal->starting = [NSMutableArray new];
      internal->waiting = [NSMutableArray new];
      internal->lock = [NSRecursiveLock new];
      [internal->lock setName:
        [NSString stringWithFormat: @"lock-for-op-%p", self]];
      internal->cond = [[NSConditionLock alloc] initWithCondition: 0];
      [internal->cond setName:
        [NSString stringWithFormat: @"cond-for-op-%p", self]];
      internal->name
	= [[NSString alloc] initWithFormat: @"NSOperationQueue %p", self];

      /* Ensure that default thread name can be displayed on systems with a
       * limited thread name length.
       *
       * This value is set to internal->name, when altered with -setName:
       * Worker threads are not renamed during their lifetime.
       */
      internal->threadName = @"NSOperationQ";
    }
  return self;
}

- (BOOL) isSuspended
{
  return internal->suspended;
}

- (NSInteger) maxConcurrentOperationCount
{
  return internal->maxThreads;
}

- (NSString*) name
{
  NSString	*s;

  [internal->lock lock];
  s = [internal->name copy];
  [internal->lock unlock];

  return AUTORELEASE(s);
}

- (NSUInteger) operationCount
{
  NSUInteger	c;

  [internal->lock lock];
  c = [internal->operations count];
  [internal->lock unlock];
  return c;
}

- (NSArray *) operations
{
  NSArray	*a;

  [internal->lock lock];
  a = [NSArray arrayWithArray: internal->operations];
  [internal->lock unlock];
  return a;
}

- (void) setMaxConcurrentOperationCount: (NSInteger)cnt
{
  if (cnt < 0
    && cnt != NSOperationQueueDefaultMaxConcurrentOperationCount)
    {
      [NSException raise: NSInvalidArgumentException
		  format: @"[%@-%@] cannot set negative (%"PRIdPTR") count",
	NSStringFromClass([self class]), NSStringFromSelector(_cmd), cnt];
    }
  [internal->lock lock];
  if (cnt != internal->maxThreads)
    {
      [self willChangeValueForKey: @"maxConcurrentOperationCount"];
      internal->maxThreads = cnt;
      [self didChangeValueForKey: @"maxConcurrentOperationCount"];
    }
  [internal->lock unlock];
  [self _execute];
}

- (void) setName: (NSString*)s
{
  if (s == nil) return;

  [internal->lock lock];
  if (NO == [internal->name isEqual: s])
    {
      [self willChangeValueForKey: @"name"];
      RELEASE(internal->name);
      internal->name = [s copy];
      // internal->threadName is unretained
      internal->threadName = internal->name;
      [self didChangeValueForKey: @"name"];
    }
  [internal->lock unlock];
}

- (void) setSuspended: (BOOL)flag
{
  [internal->lock lock];
  if (flag != internal->suspended)
    {
      [self willChangeValueForKey: @"suspended"];
      internal->suspended = flag;
      [self didChangeValueForKey: @"suspended"];
    }
  [internal->lock unlock];
  [self _execute];
}

- (void) waitUntilAllOperationsAreFinished
{
  NSOperation	*op;

  [internal->lock lock];
  while ((op = [internal->operations lastObject]) != nil)
    {
      RETAIN(op);
      [internal->lock unlock];
      [op waitUntilFinished];
      RELEASE(op);
      [internal->lock lock];
    }
  [internal->lock unlock];
}
@end

@implementation	NSOperationQueue (Private)

- (void) observeValueForKeyPath: (NSString *)keyPath
		       ofObject: (id)object
                         change: (NSDictionary *)change
                        context: (void *)context
{
  /* We observe three properties in sequence ...
   * isReady (while we wait for an operation to be ready)
   * queuePriority (when priority of a ready operation may change)
   * isFinished (to see if an executing operation is over).
   */
  if (context == isFinishedCtxt)
    {
      NSOperation *op = object;
      if (YES == [op isFinished])
        {
          [internal->lock lock];
          internal->executing--;
          [object removeObserver: self forKeyPath: @"isFinished"];
          [internal->lock unlock];
          [self willChangeValueForKey: @"operations"];
          [self willChangeValueForKey: @"operationCount"];
          [internal->lock lock];
          [internal->operations removeObjectIdenticalTo: object];
          [internal->lock unlock];
          [self didChangeValueForKey: @"operationCount"];
          [self didChangeValueForKey: @"operations"];
        }
    }
  else if (context == queuePriorityCtxt || context == isReadyCtxt)
    {
      NSInteger pos;

      [internal->lock lock];
      if (context == queuePriorityCtxt)
        {
          [internal->waiting removeObjectIdenticalTo: object];
        }
      if (context == isReadyCtxt)
        {
          [object removeObserver: self forKeyPath: @"isReady"];
          [object addObserver: self
                   forKeyPath: @"queuePriority"
                      options: NSKeyValueObservingOptionNew
                      context: queuePriorityCtxt];
        }
      pos = [internal->waiting insertionPosition: object
                                   usingFunction: sortFunc
                                         context: 0];
      [internal->waiting insertObject: object atIndex: pos];
      [internal->lock unlock];
    }
  [self _execute];
}

- (void) _thread: (NSNumber *) threadNumber
{
  NSString *tName;
  NSThread *current;

  CREATE_AUTORELEASE_POOL(arp);

  current = [NSThread currentThread];

  [internal->lock lock];
  tName = [internal->threadName stringByAppendingFormat: @"_%@", threadNumber];
  [internal->lock unlock];

  [[current threadDictionary] setObject: self forKey: threadKey];
  [current setName: tName];

  for (;;)
    {
      NSOperation	*op;
      NSDate		*when;
      BOOL		found;
      /* We use a pool for each operation in case releasing the operation
       * causes it to be deallocated, and the deallocation of the operation
       * autoreleases something which needs to be cleaned up.
       */
      RECREATE_AUTORELEASE_POOL(arp);

      when = [[NSDate alloc] initWithTimeIntervalSinceNow: 5.0];
      found = [internal->cond lockWhenCondition: 1 beforeDate: when];
      RELEASE(when);
      if (NO == found)
	{
	  break;	// Idle for 5 seconds ... exit thread.
	}

      if ([internal->starting count] > 0)
	{
          op = RETAIN([internal->starting objectAtIndex: 0]);
	  [internal->starting removeObjectAtIndex: 0];
	}
      else
	{
	  op = nil;
	}

      if ([internal->starting count] > 0)
	{
	  // Signal any other idle threads,
          [internal->cond unlockWithCondition: 1];
	}
      else
	{
	  // There are no more operations starting.
          [internal->cond unlockWithCondition: 0];
	}

      if (nil != op)
	{
          NS_DURING
	    {
	      ENTER_POOL
              [NSThread setThreadPriority: [op threadPriority]];
              [op start];
	      LEAVE_POOL
	    }
          NS_HANDLER
	    {
	      NSLog(@"Problem running operation %@ ... %@",
		op, localException);
	    }
          NS_ENDHANDLER
	  [op _finish];
          RELEASE(op);
	}
    }

  [[[NSThread currentThread] threadDictionary] removeObjectForKey: threadKey];
  [internal->lock lock];
  internal->threadCount--;
  [internal->lock unlock];
  DESTROY(arp);
  [NSThread exit];
}

/* Check for operations which can be executed and start them.
 */
- (void) _execute
{
  NSInteger	max;

  [internal->lock lock];

  max = [self maxConcurrentOperationCount];
  if (NSOperationQueueDefaultMaxConcurrentOperationCount == max)
    {
      max = maxConcurrent;
    }

  NS_DURING
  while (NO == [self isSuspended]
    && max > internal->executing
    && [internal->waiting count] > 0)
    {
      NSOperation	*op;

      /* Take the first operation from the queue and start it executing.
       * We set ourselves up as an observer for the operating finishing
       * and we keep track of the count of operations we have started,
       * but the actual startup is left to the NSOperation -start method.
       */
      op = [internal->waiting objectAtIndex: 0];
      [internal->waiting removeObjectAtIndex: 0];
      [op removeObserver: self forKeyPath: @"queuePriority"];
      [op addObserver: self
	   forKeyPath: @"isFinished"
	      options: NSKeyValueObservingOptionNew
	      context: isFinishedCtxt];
      internal->executing++;
      if (YES == [op isConcurrent])
	{
          [op start];
	}
      else
	{
	  [internal->cond lock];
	  [internal->starting addObject: op];

	  /* Create a new thread if all existing threads are busy and
	   * we haven't reached the pool limit.
	   */
	  if (internal->threadCount < max)
	    {
	      internal->threadCount++;
	      NS_DURING
		{
      NSNumber *threadNumber = [NSNumber numberWithInteger: internal->threadCount - 1];
		  [NSThread detachNewThreadSelector: @selector(_thread:)
					   toTarget: self
					 withObject: threadNumber];
		}
	      NS_HANDLER
		{
		  NSLog(@"Failed to create thread for %@: %@",
		    self, localException);
		}
	      NS_ENDHANDLER
	    }
	  /* Tell the thread pool that there is an operation to start.
	   */
	  [internal->cond unlockWithCondition: 1];
	}
    }
  NS_HANDLER
    {
      [internal->lock unlock];
      [localException raise];
    }
  NS_ENDHANDLER
  [internal->lock unlock];
}

@end
<|MERGE_RESOLUTION|>--- conflicted
+++ resolved
@@ -193,11 +193,7 @@
 {
   /* Only clean up if ivars have been initialised
    */
-<<<<<<< HEAD
-  if (internal && internal->lock)
-=======
   if (GS_EXISTS_INTERNAL && internal->lock != nil)
->>>>>>> e7e7051a
     {
       NSOperation	*op;
 
